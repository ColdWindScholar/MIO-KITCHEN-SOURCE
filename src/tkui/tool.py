#!/usr/bin/env python3
# pylint: disable=line-too-long, missing-class-docstring, missing-function-docstring
# Copyright (C) 2022-2025 The MIO-KITCHEN-SOURCE Project
#
# Licensed under the GNU AFFERO GENERAL PUBLIC LICENSE, Version 3.0 (the "License");
# you may not use this file except in compliance with the License.
# You may obtain a copy of the License at
#
#      https://www.gnu.org/licenses/agpl-3.0.en.html#license-text
#
# Unless required by applicable law or agreed to in writing, software
# distributed under the License is distributed on an "AS IS" BASIS,
# WITHOUT WARRANTIES OR CONDITIONS OF ANY KIND, either express or implied.
# See the License for the specific language governing permissions and
# limitations under the License.
import argparse
import gzip
import json
import platform
import shutil
import subprocess
import threading
from functools import wraps
from random import randrange
from tkinter.ttk import Scrollbar

from ..core import tarsafe, miside_banner
from ..core.Magisk import Magisk_patch
from ..core.addon_register import loader, Entry
from ..core.cpio import extract as cpio_extract, repack as cpio_repack
from ..core.qsb_imger import process_by_xml
from ..core.romfs_parse import RomfsParse
from ..core.unkdz import KDZFileTools

if platform.system() != 'Darwin':
    try:
        import pyi_splash

        pyi_splash.update_text('Loading ...')
        pyi_splash.close()
    except ModuleNotFoundError:
        ...
import os.path
import pathlib
import sys
import time
from platform import machine
from webbrowser import open as openurl
import tkinter as tk
from tkinter import ttk
from timeit import default_timer as dti
import zipfile
from io import BytesIO, StringIO
from .tkinterdnd2_build_in import Tk, DND_FILES
from tkinter import (BOTH, LEFT, RIGHT, Canvas, Text, X, Y, BOTTOM, StringVar, IntVar, TOP, Toplevel as TkToplevel,
                     HORIZONTAL, TclError, Frame, Label, Listbox, DISABLED, Menu, BooleanVar, CENTER)
from shutil import rmtree, copy, move
import pygments.lexers
import requests
from requests import ConnectTimeout, HTTPError
import sv_ttk
from PIL.Image import open as open_img
from PIL.ImageTk import PhotoImage
from ..core.dumper import Dumper
from ..core.utils import lang, LogoDumper, States, terminate_process, calculate_md5_file, calculate_sha256_file, \
    JsonEdit, DevNull, ModuleErrorCodes, hum_convert, GuoKeLogo

<<<<<<< HEAD
=======
# Splash screen handling (e.g., for PyInstaller)
# This should ideally come after the exception hook is set,
# but before heavy GUI initializations if pyi_splash itself can fail.
if platform.system() != 'Darwin':
    try:
        import pyi_splash
        # Check if pyi_splash is active before trying to update or close it
        if hasattr(pyi_splash, 'is_active') and pyi_splash.is_active():
            pyi_splash.update_text('Loading ...')
            pyi_splash.close()
        elif not hasattr(pyi_splash, 'is_active'): # Older versions might not have is_active
            # Assuming if it's imported and doesn't have is_active, we can try to use it.
            # This might be risky if the splash isn't running.
            pyi_splash.update_text('Loading ...')
            pyi_splash.close()
    except ImportError:
        pass # pyi_splash not available (e.g., running as script)
    except RuntimeError: 
        # pyi_splash.close() might raise RuntimeError if splash is already closed
        # or not active, especially with older pyi_splash versions.
        pass
    except Exception: # Catch any other pyi_splash related errors
        # Log this if logging is already configured, or print to stderr
        # sys.stderr.write("Warning: Failed to interact with pyi_splash.\n")
        pass


# Local application/library specific imports
# Relative imports assume this file is part of a package.
# If 'tool.py' is the main entry point run directly, these might need adjustment
# or your project structure must support them (e.g., running with 'python -m yourpackage.tool').

from ..core import tarsafe, miside_banner
from ..core.Magisk import Magisk_patch
from ..core.addon_register import loader, Entry
from ..core.cpio import extract as cpio_extract, repack as cpio_repack
from ..core.qsb_imger import process_by_xml
from ..core.romfs_parse import RomfsParse
from ..core.unkdz import KDZFileTools

# Local UI components and helpers
from .tkinterdnd2_build_in import Tk, DND_FILES # Custom TkinterDnD2. '.tkinterdnd2_build_in'

# Core utilities and data structures
from ..core.utils import (lang, LogoDumper, States, terminate_process, 
                          calculate_md5_file, calculate_sha256_file, JsonEdit, 
                          DevNull, ModuleErrorCodes, hum_convert, GuoKeLogo,
                          create_thread, move_center, v_code, gettype, 
                          is_empty_img, findfile, findfolder, Sdat2img, Unxz)
from ..core import utils # For utils.prog_path and utils.project_name

# Platform-specific imports
>>>>>>> 8cf2e320
if os.name == 'nt':
    from ctypes import windll, c_int, byref, sizeof
    from tkinter import filedialog
else:
    from ..core import mkc_filedialog as filedialog

from ..core import imgextractor
from ..core import lpunpack
from ..core import mkdtboimg
from ..core import ozipdecrypt
from ..core import splituapp
from ..core import ofp_qc_decrypt
from ..core import ofp_mtk_decrypt
from . import editor
from ..core import opscrypto
from ..core import images
from ..core import extra
from . import AI_engine
from ..core import ext4
from ..core.config_parser import ConfigParser
from ..core import utils
from ..core.unpac import MODE as PACMODE, unpac

if os.name == 'nt':
    from .sv_ttk_fixes import *
from ..core.extra import fspatch, re, contextpatch
from ..core.utils import create_thread, move_center, v_code, gettype, is_empty_img, findfile, findfolder, Sdat2img, Unxz
from .controls import ListBox, ScrollFrame
from ..core.undz import DZFileTools
from ..core.selinux_audit_allow import main as selinux_audit_allow
import logging

is_pro = False
try:
    from ..pro.sn import v as verify

    is_pro = True
except ImportError:
    is_pro = False
if is_pro:
    from ..pro.active_ui import Active

try:
    from ..core import imp
except ImportError:
    imp = None
try:
    from ..core.pycase import ensure_dir_case_sensitive
except ImportError:
    ensure_dir_case_sensitive = lambda *x: print(f'Cannot sensitive {x}, Not Supported')

cwd_path = utils.prog_path

if os.name == 'nt':
    # Copy From https://github.com/littlewhitecloud/CustomTkinterTitlebar/
    def set_title_bar_color(window, dark_value: int = 20):
        window.update()
        set_window_attribute = windll.dwmapi.DwmSetWindowAttribute
        get_parent = windll.user32.GetParent
        hwnd = get_parent(window.winfo_id())
        rendering_policy = dark_value
        value = c_int(2)
        set_window_attribute(hwnd, rendering_policy, byref(value), sizeof(value))
        window.update()


class LoadAnim:
    gifs = []

    def __init__(self, master=None):
        self.master = master
        self.frames = []
        self.hide_gif = False
        self.frame = None
        self.tasks = {}
        self.task_num_index = 0
        self.task_num_max = 100

    def set_master(self, master):
        self.master = master

    def run(self, ind: int = 0):
        self.hide_gif = False
        if not self.hide_gif:
            self.master.gif_label.pack(padx=10, pady=10)
        self.frame = self.frames[ind]
        ind += 1
        if ind == len(self.frames):
            ind = 0
        self.master.gif_label.configure(image=self.frame)
        self.gifs.append(self.master.gif_label.after(30, self.run, ind))

    def get_task_num(self):
        self.task_num_index = (self.task_num_index + 1) % self.task_num_max
        return self.task_num_index

    def stop(self):
        for i in self.gifs:
            try:
                self.master.gif_label.after_cancel(i)
            except (Exception, BaseException):
                logging.exception('Bugs')
        self.master.gif_label.pack_forget()
        self.hide_gif = True

    def init(self):
        self.run()
        self.stop()

    def load_gif(self, gif):
        self.frames.clear()
        while True:
            self.frames.append(PhotoImage(gif))
            try:
                gif.seek(len(self.frames))
            except EOFError:
                break

    def __call__(self, func):
        @wraps(func)
        def call_func(*args, **kwargs):
            return_value = None

            def wrapper(*a, **k):
                nonlocal return_value
                return_value = func(*a, **k)

            create_thread(self.run())
            task_num = self.get_task_num()
            task_real = threading.Thread(target=wrapper, args=args, kwargs=kwargs, daemon=True)
            info = [func.__name__, args, task_real]
            if task_num in self.tasks:
                print(f"The Same task_num {task_num} was used by {task_real.native_id} with args {info[2]}...\n")
                return None
            else:
                self.tasks[task_num] = info
            task_real.start()
            task_real.join()
            if task_num in self.tasks:
                del self.tasks[task_num]
            del info, task_num
            if not self.tasks:
                self.stop()
            return return_value

        return call_func


def warn_win(text: str = '', color: str = 'orange', title: str = "Warn", wait: int = 1500):
    ask = ttk.LabelFrame(win)
    ask.configure(text=title)
    ask.place(relx=0.5, rely=0.5, anchor="nw")
    frame_inner = ttk.Frame(ask)
    frame_inner.pack(expand=True, fill=BOTH, padx=20, pady=20)
    ttk.Label(frame_inner, text=text, font=(None, 20), foreground=color).pack(side=TOP)
    ask.after(wait, ask.destroy)


class Toplevel(TkToplevel):
    def __init__(self):
        super().__init__()
        if os.name == 'nt':
            if settings.theme == 'dark':
                set_title_bar_color(self)
            else:
                set_title_bar_color(self, 0)


class CustomControls:
    def __init__(self):
        pass

    @staticmethod
    def filechose(master, textvariable: tk.Variable, text, is_folder: bool = False):
        ft = ttk.Frame(master)
        ft.pack(fill=X)
        ttk.Label(ft, text=text, width=15, font=(None, 12)).pack(side='left', padx=10, pady=10)
        ttk.Entry(ft, textvariable=textvariable).pack(side='left', padx=5, pady=5)
        ttk.Button(ft, text=lang.text28,
                   command=lambda: textvariable.set(
                       filedialog.askopenfilename() if not is_folder else filedialog.askdirectory())).pack(side='left',
                                                                                                           padx=10,
                                                                                                           pady=10)

    @staticmethod
    def combobox(master, textvariable: tk.Variable, values, text, state: str = 'normal'):
        ft = ttk.Frame(master)
        ft.pack(fill=X)
        ttk.Label(ft, text=text, width=15, font=(None, 12)).pack(side='left', padx=10, pady=10)
        ttk.Combobox(ft, textvariable=textvariable,
                     values=values, state=state).pack(side='left', padx=5, pady=5)


ccontrols = CustomControls()


class ToolBox(ttk.Frame):
    def __init__(self, master):
        super().__init__(master=master)
        self.__on_mouse = lambda event: self.canvas.yview_scroll(-1 * int(event.delta / 120), "units")

    def pack_basic(self):
        scrollbar = Scrollbar(self, orient='vertical')
        scrollbar.pack(side='right', fill='y', padx=10, pady=10)
        self.canvas = Canvas(self, yscrollcommand=scrollbar.set)
        self.canvas.pack_propagate(False)
        self.canvas.pack(fill='both', expand=True)
        scrollbar.config(command=self.canvas.yview)
        self.label_frame = Frame(self.canvas)
        self.canvas.create_window((0, 0), window=self.label_frame, anchor='nw')
        self.canvas.bind_all("<MouseWheel>",
                             lambda event: self.__on_mouse(event))

    def gui(self):
        self.pack_basic()
        functions = [
            (lang.text114, lambda: create_thread(download_file)),
            (lang.t59, self.GetFileInfo),
            (lang.t60, self.FileBytes),
            (lang.audit_allow, self.SelinuxAuditAllow),
            (lang.trim_image, self.TrimImage),
            (lang.magisk_patch, self.MagiskPatcher),
            (lang.mergequalcommimage, self.MergeQualcommImage_old)
        ]
        width_controls = 3
        #
        index_row = 0
        index_column = 0
        for text, func in functions:
            ttk.Button(self.label_frame, text=text, command=func, width=17).grid(row=index_row, column=index_column,
                                                                                 padx=5, pady=5)
            index_column = (index_column + 1) % width_controls
            if not index_column:
                index_row += 1
        self.update_ui()

    def update_ui(self):
        self.label_frame.update_idletasks()
        self.canvas.config(scrollregion=self.canvas.bbox('all'), highlightthickness=0)

    class MergeQualcommImage_old(Toplevel):
        def __init__(self):
            super().__init__()
            self.title(lang.mergequalcommimage)
            self.rawprogram_xml = StringVar()
            self.partition_name = StringVar()
            self.output_path = StringVar()
            self.gui()
            move_center(self)

        def gui(self):
            ccontrols.filechose(self, self.rawprogram_xml, 'RawProgram Xml：')
            ccontrols.combobox(self, self.partition_name, ('system', 'userdata', 'cache'), lang.partition_name)
            ccontrols.filechose(self, self.output_path, lang.output_path, is_folder=True)
            ttk.Button(self, text=lang.run, command=lambda: create_thread(self.run)).pack(padx=5, pady=5, fill='both')

        def run(self):
            rawprogram_xml = self.rawprogram_xml.get()
            if not os.path.exists(rawprogram_xml):
                print(f'Raw Program not exist!{rawprogram_xml}')
                return 1
            partition_name = self.partition_name.get()
            output_path = self.output_path.get()
            if not output_path:
                print('Please Choose OutPut Path.')
                return 1
            if not os.path.exists(output_path):
                os.makedirs(output_path, exist_ok=True)
            self.destroy()
            try:
                process_by_xml(rawprogram_xml, partition_name, output_path)
                return None
            except (Exception, BaseException) as e:
                print('Merge Fail!')
                logging.exception('MergeQC RAWPROGRAM')
                return None

    class MagiskPatcher(Toplevel):
        def __init__(self):
            super().__init__()
            self.magisk_apk = None
            self.boot_file = None
            self.title(lang.magisk_patch)
            self.gui()
            move_center(self)

        def get_arch(self, apk=None) -> list:
            if not apk:
                apk = self.magisk_apk.get()
            if not apk or not os.path.exists(apk):
                return ["arm64-v8a"]
            with Magisk_patch(None, None, None, None, MAGISAPK=apk) as m:
                return m.get_arch()

        def chose_file_refresh(self):
            file = filedialog.askopenfilename()
            self.magisk_apk.set(
                file)
            self.archs.configure(value=self.get_arch(file))
            self.lift()
            self.focus_force()

        def patch(self):
            self.patch_bu.configure(state="disabled", text=lang.running)
            local_path = str(os.path.join(temp, v_code()))
            re_folder(local_path)
            with Magisk_patch(self.boot_file.get(), None, f"{settings.tool_bin}/magiskboot", local_path,
                              self.IS64BIT.get(),
                              self.KEEPVERITY.get(), self.KEEPFORCEENCRYPT.get(),
                              self.RECOVERYMODE.get(), self.magisk_apk.get(), self.magisk_arch.get()
                              ) as m:
                m.auto_patch()
                if m.output:
                    output_file = os.path.join(cwd_path,
                                               os.path.basename(self.boot_file.get()[:-4]) + "_magisk_patched.img")
                    if os.path.exists(output_file):
                        output_file = os.path.join(cwd_path,
                                                   os.path.basename(
                                                       self.boot_file.get()[:-4]) + v_code() + "_magisk_patched.img")
                    os.rename(m.output, output_file)
                    print(f"Done!Patched Boot:{output_file}")
                    info_win(f"Patched Boot:\n{output_file}")
            self.patch_bu.configure(state="normal", text=lang.patch)

        def gui(self):
            ttk.Label(self, text=lang.magisk_patch).pack()
            ft = ttk.Frame(self)
            ft.pack(fill=X)

            self.boot_file = StringVar()
            ttk.Label(ft, text=lang.boot_file).pack(side='left', padx=10, pady=10)
            ttk.Entry(ft, textvariable=self.boot_file).pack(side='left', padx=5, pady=5)
            ttk.Button(ft, text=lang.text28,
                       command=lambda: self.boot_file.set(
                           filedialog.askopenfilename())).pack(side='left', padx=10, pady=10)

            ft = ttk.Frame(self)
            ft.pack(fill=BOTH)

            self.magisk_apk = StringVar()
            ttk.Label(ft, text=lang.magisk_apk).pack(side='left', padx=10, pady=10)
            ttk.Entry(ft, textvariable=self.magisk_apk).pack(side='left', padx=5, pady=5)
            ttk.Button(ft, text=lang.text28,
                       command=lambda: self.chose_file_refresh()).pack(side='left', padx=10, pady=10)
            ft = ttk.Frame(self)
            ft.pack(fill=X)

            self.magisk_arch = StringVar(value='arm64-v8a')
            ttk.Label(ft, text=lang.arch).pack(side='left', padx=10, pady=10)
            self.archs = ttk.Combobox(ft, state='readonly', textvariable=self.magisk_arch,
                                      values=["arm64-v8a"])
            self.archs.pack(side='left', padx=5, pady=5)
            ttk.Button(ft, text=lang.text23,
                       command=lambda: self.archs.configure(value=self.get_arch())).pack(side='left', padx=10, pady=10)
            # Options
            # IS64BIT=True, KEEPVERITY=False, KEEPFORCEENCRYPT=False, RECOVERYMODE=False
            self.IS64BIT = BooleanVar(value=True)
            self.KEEPVERITY = BooleanVar(value=False)
            self.KEEPFORCEENCRYPT = BooleanVar(value=False)
            self.RECOVERYMODE = BooleanVar(value=False)
            ft = ttk.Frame(self)
            ft.pack(fill=X)
            ttk.Checkbutton(ft, onvalue=True, offvalue=False, text='IS64BIT', variable=self.IS64BIT).pack(fill=X,
                                                                                                          padx=5,
                                                                                                          pady=5,
                                                                                                          side=LEFT)
            ttk.Checkbutton(ft, onvalue=True, offvalue=False, text='KEEPVERITY', variable=self.KEEPVERITY).pack(fill=X,
                                                                                                                padx=5,
                                                                                                                pady=5,
                                                                                                                side=LEFT)
            ft = ttk.Frame(self)
            ft.pack(fill=X)
            ttk.Checkbutton(ft, onvalue=True, offvalue=False, text='KEEPFORCEENCRYPT',
                            variable=self.KEEPFORCEENCRYPT).pack(fill=X, padx=5, pady=5, side=LEFT)
            ttk.Checkbutton(ft, onvalue=True, offvalue=False, text='RECOVERYMODE', variable=self.RECOVERYMODE).pack(
                fill=X, padx=5, pady=5, side=LEFT)
            self.patch_bu = ttk.Button(self, text=lang.patch, style='Accent.TButton',
                                       command=lambda: create_thread(self.patch))
            self.patch_bu.pack(fill=X, padx=5, pady=5)

    class SelinuxAuditAllow(Toplevel):
        def __init__(self):
            super().__init__()
            self.title(lang.audit_allow)
            self.gui()
            move_center(self)

        def gui(self):
            f = Frame(self)
            self.choose_file = StringVar(value='')
            ttk.Label(f, text=lang.log_file).pack(side=LEFT, fill=X, padx=5, pady=5)
            ttk.Entry(f, textvariable=self.choose_file).pack(side=LEFT, fill=X, padx=5, pady=5)
            ttk.Button(f, text=lang.choose, command=lambda: self.choose_file.set(
                filedialog.askopenfilename(title=lang.text25, filetypes=(
                    ('Log File', "*.log"), ('Log File', "*.txt")))) == self.lift()).pack(side=LEFT,
                                                                                         fill=X, padx=5,
                                                                                         pady=5)
            f.pack(padx=5, pady=5, anchor='nw', fill=X)
            ##
            f2 = Frame(self)
            self.output_dir = StringVar(value='')
            ttk.Label(f2, text=lang.output_folder).pack(side=LEFT, fill=X, padx=5, pady=5)
            ttk.Entry(f2, textvariable=self.output_dir).pack(side=LEFT, fill=X, padx=5, pady=5)
            ttk.Button(f2, text=lang.choose,
                       command=lambda: self.output_dir.set(filedialog.askdirectory()) == self.lift()).pack(side=LEFT,
                                                                                                           fill=X,
                                                                                                           padx=5,
                                                                                                           pady=5)
            f2.pack(padx=5, pady=5, anchor='nw', fill=X)
            ttk.Label(self, text='By github@Deercall').pack()
            self.button = ttk.Button(self, text=lang.text22, command=self.run, style='Accent.TButton')
            self.button.pack(padx=5, pady=5, fill=X)

        def run(self):
            if self.button.cget('text') == lang.done:
                self.destroy()
            else:
                self.button.configure(text=lang.running, state='disabled')
                create_thread(selinux_audit_allow, self.choose_file.get(), self.output_dir.get())
                self.button.configure(text=lang.done, state='normal', style='')

    class FileBytes(Toplevel):
        def __init__(self):
            super().__init__()
            self.units = {
                "B": 1,  # Используем 1 вместо 2**0 для простоты
                "KB": 1024,
                "MB": 1024**2,
                "GB": 1024**3,
                "TB": 1024**4,
                "PB": 1024**5 # Добавил PB для полноты
            }
            self.title(lang.t60) # lang.t60 = 'Byte Calculator' (пример)
            self._is_calculating = False # Флаг для предотвращения рекурсии
            self.origin_size_var = tk.StringVar() # Отдельные переменные для Entry
            self.result_size_var = tk.StringVar()
            self.gui()
            move_center(self) # Убедись, что move_center определена

        def gui(self):
            self.f_main = Frame(self) # Основной фрейм для виджетов
            self.f_main.pack(pady=5, padx=5, fill=X, expand=True)

            # Левое поле ввода
            self.origin_size = ttk.Entry(self.f_main, textvariable=self.origin_size_var)
            self.origin_size.bind("<KeyRelease>", self.calc_forward) # Биндинг на левое поле
            self.origin_size.pack(side='left', padx=5, expand=True, fill=X)

            # Левый комбобокс
            self.h = ttk.Combobox(self.f_main, values=list(self.units.keys()), state='readonly', width=4)
            self.h.current(0)
            self.h.bind("<<ComboboxSelected>>", self.calc_forward) # Биндинг на левый комбобокс
            self.h.pack(side='left', padx=5)

            # Знак равенства
            Label(self.f_main, text='=').pack(side='left', padx=5)

            # Правое поле ввода
            self.result_size = ttk.Entry(self.f_main, textvariable=self.result_size_var)
            self.result_size.bind("<KeyRelease>", self.calc_reverse) # Биндинг на правое поле
            self.result_size.pack(side='left', padx=5, expand=True, fill=X)

            # Правый комбобокс
            self.f_ = ttk.Combobox(self.f_main, values=list(self.units.keys()), state='readonly', width=4)
            self.f_.current(0)
            self.f_.bind("<<ComboboxSelected>>", self.calc_reverse) # Биндинг на правый комбобокс
            self.f_.pack(side='left', padx=5)

            # Кнопка закрытия
            ttk.Button(self, text=lang.text17, command=self.destroy).pack(fill=X, padx=5, pady=5) # lang.text17 = 'Close' (пример)

        def calc_forward(self, event=None):
            """Рассчитывает значение справа налево (из левого поля в правое)."""
            if self._is_calculating:
                return # Предотвращаем рекурсию

            self._is_calculating = True
            try:
                origin_unit = self.h.get()
                target_unit = self.f_.get()
                origin_value_str = self.origin_size_var.get()

                result_value_str = self.__calc(origin_unit, target_unit, origin_value_str)

                # Обновляем только если значение отличается, чтобы избежать лишних событий
                if self.result_size_var.get() != result_value_str:
                    self.result_size_var.set(result_value_str)
            finally:
                self._is_calculating = False # Сбрасываем флаг

        def calc_reverse(self, event=None):
            """Рассчитывает значение справа налево (из правого поля в левое)."""
            if self._is_calculating:
                return # Предотвращаем рекурсию

            self._is_calculating = True
            try:
                # Единицы меняются местами для расчета
                origin_unit = self.f_.get() # Берем единицу из правого комбобокса
                target_unit = self.h.get()  # Целевая единица - из левого
                origin_value_str = self.result_size_var.get() # Значение из правого поля

                result_value_str = self.__calc(origin_unit, target_unit, origin_value_str)

                # Обновляем только если значение отличается
                if self.origin_size_var.get() != result_value_str:
                    self.origin_size_var.set(result_value_str)
            finally:
                self._is_calculating = False # Сбрасываем флаг

        def __calc(self, origin_unit: str, target_unit: str, size_str: str) -> str:
            """Выполняет конвертацию значения между единицами."""
            # Убираем пробелы
            size_str = size_str.strip()

            # Обработка пустого ввода
            if not size_str:
                return "" # Возвращаем пустую строку, если ввод пуст

            try:
                # Пытаемся преобразовать во float
                size = float(size_str)
            except ValueError:
                 # Если не float, проверяем, не является ли это частично введенным числом
                 if size_str == '.' or size_str == '-' or size_str == '-.' or \
                   (size_str.startswith('-') and size_str.count('.') <= 1 and all(c.isdigit() or c == '.' for c in size_str[1:])) or \
                   (size_str.count('.') <= 1 and all(c.isdigit() or c == '.' for c in size_str)):
                    # Если это похоже на число в процессе ввода, пока ничего не возвращаем (или можно вернуть "0"?)
                    # Возвращаем пустую строку, чтобы не мешать вводу
                    return ""
                 else:
                    # Если это точно не число, возвращаем "Invalid" или пустую строку
                    return "Invalid"

            # Если единицы одинаковые
            if origin_unit == target_unit:
                # Возвращаем число в виде строки, удаляя .0 для целых чисел
                return str(int(size)) if size.is_integer() else str(size)

            # Выполняем расчет
            result = size * self.units[origin_unit] / self.units[target_unit]

            # Форматируем результат: удаляем .0 для целых чисел, ограничиваем точность
            if result.is_integer():
                return str(int(result))
            else:
                # Ограничиваем количество знаков после запятой для читаемости
                return f"{result:.6f}".rstrip('0').rstrip('.')
    class GetFileInfo(Toplevel):
        def __init__(self):
            super().__init__()
            self.title(lang.t59)
            self.controls = []
            self.gui()
            self.geometry("400x450")
            self.resizable(False, False)
            self.dnd = lambda file_list: create_thread(self.__dnd, file_list)
            move_center(self)

        def gui(self):
            a = ttk.LabelFrame(self, text='Drop')
            (tl := ttk.Label(a, text=lang.text132_e)).pack(fill=BOTH, padx=5, pady=5)
            tl.bind('<Button-1>', lambda *x: self.dnd([filedialog.askopenfilename()]))
            a.pack(side=TOP, padx=5, pady=5, fill=BOTH)
            a.drop_target_register(DND_FILES)
            a.dnd_bind('<<Drop>>', lambda x: self.dnd([x.data]))
            self.b = ttk.LabelFrame(self, text='INFO')
            self.b.pack(fill=BOTH, side=TOP)

        def put_info(self, name, value):
            f = Frame(self.b)
            self.controls.append(f)
            ttk.Label(f, text=f"{name}:", width=7).pack(fill=X, side='left')
            f_e = ttk.Entry(f)
            f_e.insert(0, value)
            f_e.pack(fill=X, side='left', padx=5, pady=5, expand=True)
            f_b = ttk.Button(f, text=lang.scopy)
            f_b.configure(command=lambda e=f_e, b=f_b: self.copy_to_clipboard(e.get(), b))
            f_b.pack(fill=X, side='left', padx=5, pady=5)
            f.pack(fill=X)

        @staticmethod
        def copy_to_clipboard(value, b: ttk.Button):
            b.configure(text=lang.scopied, state='disabled')
            win.clipboard_clear()
            win.clipboard_append(value)
            b.after(1500, lambda: b.configure(text=lang.scopy, state='normal'))

        def clear(self):
            for i in self.controls:
                try:
                    i.destroy()
                except:
                    logging.exception('Bugs')

        def __dnd(self, file_list: list):
            self.clear()
            self.lift()
            self.focus_force()
            file = file_list[0]
            if isinstance(file, bytes):
                try:
                    file = file_list[0].decode('utf-8')
                except:
                    file = file_list[0].decode('gbk')
            if not os.path.isfile(file) or not file:
                self.put_info('Warn', 'Please Select A File')
                return
            self.put_info(lang.name, os.path.basename(file))
            self.put_info(lang.path, file)
            self.put_info(lang.type, gettype(file))
            self.put_info(lang.size, hum_convert(os.path.getsize(file)))
            self.put_info(f"{lang.size}(B)", os.path.getsize(file))
            self.put_info(lang.time, time.ctime(os.path.getctime(file)))
            self.put_info("MD5", calculate_md5_file(file))
            self.put_info("SHA256", calculate_sha256_file(file))

    class TrimImage(Toplevel):
        def __init__(self):
            super().__init__()
            self.title(lang.trim_image)
            self.gui()
            move_center(self)
            self.resizable(False, False)

        def gui(self):
            ttk.Label(self, text=lang.help_trim_image).pack(padx=5, pady=5)
            f = Frame(self)
            self.choose_file = StringVar(value='')
            ttk.Label(f, text=lang.text77).pack(side=LEFT, fill=X, padx=5, pady=5)
            self.path_edit = ttk.Entry(f, textvariable=self.choose_file)
            self.path_edit.pack(side=LEFT, fill=X, padx=5, pady=5, expand=True)
            self.choose_button = ttk.Button(f, text=lang.choose, command=lambda: self.choose_file.set(
                filedialog.askopenfilename(title=lang.text25)) == self.lift())
            self.choose_button.pack(side=LEFT, fill=X, padx=5, pady=5)
            f.pack(padx=5, pady=5, anchor='nw', fill=X)
            self.button = ttk.Button(self, text=lang.text22, command=self.run, style='Accent.TButton')
            self.button.pack(padx=5, pady=5, fill=X)

        def do_trim(self, buff_size: int = 8192):
            orig_size = file_size = os.path.getsize(self.choose_file.get())
            zeros_ = bytearray(buff_size)
            with open(self.choose_file.get(), 'rb') as f:
                self.button.configure(text=lang.running + ' - 0%')
                update_ui = 3000
                while file_size:
                    n = min(file_size, buff_size)
                    file_size_ = file_size - n
                    f.seek(file_size_)
                    buf = f.read(n)
                    assert len(buf) == n
                    if n != len(zeros_):
                        zeros_ = bytearray(n)
                    if buf != zeros_:
                        for i, b in enumerate(reversed(buf)):
                            if b != 0: break
                        file_size -= i
                        break
                    file_size = file_size_

                    update_ui -= 1
                    if update_ui == 0:
                        update_ui = 3000
                        percentage = 100 - file_size * 100 // orig_size
                        self.button.configure(text=lang.running + f' - {percentage}%')
                        self.update_idletasks()
            os.truncate(self.choose_file.get(), file_size)
            c = orig_size - file_size
            info_win(lang.trim_image_summary % (c, hum_convert(c)))

        def run(self):
            if self.button.cget('text') == lang.done:
                self.destroy()
                return
            if not os.path.isfile(self.choose_file.get()):
                return
            self.button.configure(text=lang.running, state='disabled')
            self.path_edit.configure(state='disabled')
            self.choose_button.configure(state='disabled')
            self.do_trim()
            self.button.configure(text=lang.done, state='normal', style='')


class Tool(Tk):
    def __init__(self):
        super().__init__()
        self.rotate_angle = 0  # Moved from tab4_content as it's a window state

        # Attempt to get the current alpha value before the "shake".
        # This is important if user settings already include transparency by default.
        initial_alpha = 1.0  # Default to fully opaque
        try:
            # Important: attributes() might not be available if the window isn't mapped yet,
            # though this is usually not an issue in __init__.
            # If this causes an error, we'll stick with initial_alpha = 1.0.
            self.update_idletasks()  # Ensure the window is ready for attribute queries
            current_alpha_str = self.attributes("-alpha")
            initial_alpha = float(current_alpha_str)
            if 'logging' in globals(): logging.info(f"Tool.__init__: Initial alpha detected as {initial_alpha}")
        except (tk.TclError, ValueError) as e_alpha_get:
            # If getting alpha fails, assume it's 1.0 (fully opaque).
            if 'logging' in globals(): logging.warning(f"Tool.__init__: Could not get initial alpha ({e_alpha_get}), assuming {initial_alpha}.")
        
        # Apply Windows-specific default font settings if available.
        if os.name == 'nt':
            if 'do_set_window_deffont' in globals() and callable(globals()['do_set_window_deffont']):
                try:
                    do_set_window_deffont(self)
                except Exception as e_font_fix:
                    if 'logging' in globals(): logging.error(f"Tool.__init__: Error in do_set_window_deffont: {e_font_fix}")
        
        # Assign the warning window function to a method for easier access.
        self.message_pop = warn_win
        
        self.title('MIO-KITCHEN')
        # Set application icon, except on POSIX systems (where it might behave differently or not be needed).
        if os.name != "posix" and 'images' in globals() and hasattr(images, 'icon_byte') and 'PhotoImage' in globals():
            try:
                self.iconphoto(True, PhotoImage(data=images.icon_byte))
            except Exception as e_icon:
                 if 'logging' in globals(): logging.error(f"Failed to set application icon: {e_icon}")

        # --- Proposed fix for micro-freezes on Windows ---
        if os.name == 'nt':
            # This "shake" of the alpha attribute can help the Windows DWM (Desktop Window Manager)
            # correctly initialize window composition for smoother rendering.
            # This is done once during window initialization.
            # A value like 0.99 is used to make the change minimally noticeable,
            # yet sufficient to trigger the DWM mechanism.
            try:
                if 'logging' in globals(): logging.info("Tool.__init__: Applying alpha 'shake' fix for Windows.")
                
                # Briefly set alpha to slightly less than 1.0.
                self.attributes("-alpha", 0.99) 
                
                # Allow Tkinter and the system time to process this change.
                # self.update() can be too aggressive here and might cause other issues.
                # self.update_idletasks() is generally safer.
                self.update_idletasks() 
                
                # Restore the original or desired alpha value.
                # If initial_alpha was successfully retrieved and is not 1.0 (e.g., from user settings),
                # restore it. Otherwise, restore to 1.0.
                self.attributes("-alpha", initial_alpha) 
                self.update_idletasks() # Call again to ensure the change is applied.
                
                if 'logging' in globals(): logging.info(f"Tool.__init__: Alpha 'shake' fix applied. Alpha restored to {initial_alpha}.")
            except tk.TclError as e_alpha_fix:
                # This error can occur if the window is not yet ready for attribute changes.
                if 'logging' in globals(): logging.error(f"Tool.__init__: TclError during alpha 'shake' fix: {e_alpha_fix}. Window might not be ready.")
            except Exception as e_generic_alpha_fix:
                # Catch any other unexpected errors during the fix.
                if 'logging' in globals(): logging.error(f"Tool.__init__: Generic error during alpha 'shake' fix: {e_generic_alpha_fix}")

    def get_time(self):
        self.tsk.config(text=time.strftime("%H:%M:%S"))
        self.after(1000, self.get_time)

    def get_frame(self, title):
        frame = ttk.LabelFrame(self.frame_bg, text=title)
        frame.pack(padx=10, pady=10)
        ttk.Button(frame, text=lang.text17, command=frame.destroy).pack(anchor="ne", padx=5, pady=5)
        self.update_frame()
        self.scrollbar.config(command=self.canvas1.yview)
        return frame

    def update_frame(self):
        self.frame_bg.update_idletasks()
        self.canvas1.config(scrollregion=self.canvas1.bbox('all'))

    def gui(self):
        if os.name == 'posix' and os.geteuid() != 0:
            print(lang.warn13)
        self.sub_win2 = ttk.Frame(self)
        self.sub_win3 = ttk.Frame(self)
        self.sub_win3.pack(fill=BOTH, side=LEFT, expand=True)
        self.sub_win2.pack(fill=BOTH, side=LEFT, expand=True)
        self.notepad = ttk.Notebook(self.sub_win2)
        if not is_pro:
            self.tab = ttk.Frame(self.notepad)
        self.tab2 = ttk.Frame(self.notepad)
        self.tab3 = ttk.Frame(self.notepad)
        self.tab4 = ttk.Frame(self.notepad)
        self.tab5 = ttk.Frame(self.notepad)
        self.tab6 = ttk.Frame(self.notepad)
        self.tab7 = ttk.Frame(self.notepad)
        if not is_pro:
            self.notepad.add(self.tab, text=lang.text11)
        self.notepad.add(self.tab2, text=lang.text12)
        self.notepad.add(self.tab7, text=lang.text19)
        self.notepad.add(self.tab3, text=lang.text13)
        self.notepad.add(self.tab4, text=lang.text14)
        self.notepad.add(self.tab5, text=lang.text15)
        self.notepad.add(self.tab6, text=lang.toolbox)
        self.scrollbar = ttk.Scrollbar(self.tab5, orient=tk.VERTICAL)
        self.scrollbar.pack(side=tk.RIGHT, fill=tk.Y)
        self.canvas1 = Canvas(self.tab5, yscrollcommand=self.scrollbar.set)
        self.canvas1.pack(side=tk.LEFT, fill=tk.BOTH, expand=True)
        self.frame_bg = ttk.Frame(self.canvas1)
        self.canvas1.create_window((0, 0), window=self.frame_bg, anchor='nw')
        self.canvas1.config(highlightthickness=0)
        self.tab4_content()
        self.tab6_content()
        self.setting_tab()
        if not is_pro:
            self.tab_content()
        self.notepad.pack(fill=BOTH, expand=True)
        self.rzf = ttk.Frame(self.sub_win3)
        self.tsk = Label(self.sub_win3, text="MIO-KITCHEN", font=(None, 15))
        self.tsk.pack(padx=10, pady=10, side='top')
        tr = ttk.LabelFrame(self.sub_win3, text=lang.text131)
        tr2 = Label(tr, text=lang.text132 + '\n(pac ozip zip tar.md5 tar tar.gz kdz dz ops ofp ext4 erofs boot img)')
        tr2.pack(padx=10, pady=10, side='bottom')
        tr.bind('<Button-1>', lambda *x: dndfile([filedialog.askopenfilename()]))
        tr.pack(padx=5, pady=5, side='top', expand=True, fill=BOTH)
        tr2.bind('<Button-1>', lambda *x: dndfile([filedialog.askopenfilename()]))
        tr2.pack(padx=5, pady=5, side='top', expand=True, fill=BOTH)
        self.scroll = ttk.Scrollbar(self.rzf)
        self.show = Text(self.rzf)
        self.show.pack(side=LEFT, fill=BOTH, expand=True)
        data: str = sys.stdout.data
        sys.stdout = StdoutRedirector(self.show)
        sys.stdout.write(data)
        del data
        sys.stderr = StdoutRedirector(self.show, error_=True)
        tr.drop_target_register(DND_FILES)
        tr.dnd_bind('<<Drop>>', lambda x: dndfile([x.data]))
        tr2.drop_target_register(DND_FILES)
        tr2.dnd_bind('<<Drop>>', lambda x: dndfile([x.data]))
        self.scroll.pack(side=LEFT, fill=BOTH)
        self.scroll.config(command=self.show.yview)
        self.show.config(yscrollcommand=self.scroll.set)
        self.rzf.pack(padx=5, pady=5, fill=BOTH, side='bottom')
        self.gif_label = Label(self.rzf)
        self.gif_label.pack(padx=10, pady=10)
        ttk.Button(self.rzf, text=lang.text105, command=lambda: self.show.delete(1.0, tk.END)).pack(padx=10, pady=10)
        MpkMan().gui()

    def tab_content(self):
        global kemiaojiang
        kemiaojiang_img = open_img(open(f'{cwd_path}/bin/kemiaojiang.png', 'rb'))
        kemiaojiang = PhotoImage(kemiaojiang_img.resize((280, 540)))
        Label(self.tab, image=kemiaojiang).pack(side='left', padx=0, expand=True)
        Label(self.tab, text=lang.welcome_text % ("KeMiaoJiang", "HY-惠", "MIO-KITCHEN"), justify='left',
              foreground='#87CEFA', font=(None, 12)).pack(side='top', padx=5, pady=120, expand=True)

    def tab6_content(self):
        ttk.Label(self.tab6, text=lang.toolbox, font=(None, 20)).pack(padx=10, pady=10, fill=BOTH)
        ttk.Separator(self.tab6, orient=HORIZONTAL).pack(padx=10, pady=10, fill=X)
        tool_box = ToolBox(self.tab6)
        tool_box.gui()
        tool_box.pack(fill=BOTH, expand=True)

    def tab4_content(self):
        self.rotate_angle = 0
        debugger_num = 0

        def getColor():
            nonlocal debugger_num
            debugger_num += 1
            if debugger_num >= 5:
                debugger_num = 0
                a = Debugger()
                a.lift()
                a.focus_force()
            return f"#{hex(randrange(16, 256))[2:]}{hex(randrange(16, 256))[2:]}{hex(randrange(16, 256))[2:]}"

        def update_angle():
            self.rotate_angle = (self.rotate_angle + 10) % 180
            canvas.itemconfigure(text_item, angle=self.rotate_angle)

        canvas = tk.Canvas(self.tab4, width=400, height=100)
        canvas.pack()
        text_item = canvas.create_text(200, 50, text='MIO-KITCHEN', font=('Arial', 30), fill='white')

        canvas.tag_bind(text_item, '<B1-Motion>', lambda event: update_angle())
        canvas.tag_bind(text_item, '<Button-1>', lambda *x: canvas.itemconfigure(text_item, fill=getColor()))

        Label(self.tab4, text=lang.text111, font=(None, 15), fg='#00BFFF').pack(padx=10, pady=10)
        Label(self.tab4,
              text=lang.text128.format(settings.version, sys.version[:6], platform.system(), machine()),
              font=(None, 11), fg='#00aaff').pack(padx=10, pady=10)
        ttk.Label(self.tab4, text=f"{settings.language} By {lang.language_file_by}", foreground='orange',
                  background='gray').pack()
        Label(self.tab4, text=lang.text110, font=(None, 10)).pack(padx=10, pady=10, side='bottom')
        ttk.Label(self.tab4, text=lang.t63, style="Link.TLabel").pack()
        link = ttk.Label(self.tab4, text="Github: MIO-KITCHEN-SOURCE", cursor="hand2",
                         style="Link.TLabel")
        link.bind("<Button-1>", lambda *x: openurl("https://github.com/ColdWindScholar/MIO-KITCHEN-SOURCE"))
        link.pack()

    def setting_tab(self):
        def get_setting_button(item, master, text, on_v='1', off_v='0'):
            a = StringVar(value=getattr(settings, item))
            a.trace("w", lambda *x: settings.set_value(item, a.get()))
            ttk.Checkbutton(master, text=text, variable=a, onvalue=on_v,
                            offvalue=off_v,
                            style="Toggle.TButton").pack(padx=10, pady=10, fill=X)

        def get_cache_size():
            size = 0
            for root, _, files in os.walk(temp):
                try:
                    size += sum([os.path.getsize(os.path.join(root, name)) for name in files if
                                 not os.path.islink(os.path.join(root, name))])
                except:
                    logging.exception("Bugs")
            return size

        def clean_cache():
            try:
                re_folder(temp, quiet=True)
            except:
                logging.exception("Bugs")
            slo2.configure(text=hum_convert(get_cache_size()))

        self.show_local = StringVar()
        self.show_local.set(settings.path)
        Setting_Frame = ScrollFrame(self.tab3)
        Setting_Frame.gui()
        Setting_Frame.pack(fill=BOTH, expand=True)
        sf1 = ttk.Frame(Setting_Frame.label_frame)
        sf2 = ttk.Frame(Setting_Frame.label_frame)
        sf3 = ttk.Frame(Setting_Frame.label_frame)
        sf4 = ttk.Frame(Setting_Frame.label_frame, width=20)
        sf5 = ttk.Frame(Setting_Frame.label_frame)
        sf6 = ttk.Frame(Setting_Frame.label_frame)
        ttk.Label(sf1, text=lang.text124).pack(side='left', padx=10, pady=10)
        self.list2 = ttk.Combobox(sf1, textvariable=theme, state='readonly', values=["light", "dark"])
        self.list2.pack(padx=10, pady=10, side='left')
        self.list2.bind('<<ComboboxSelected>>', lambda *x: settings.set_theme())
        ###
        project_struct = StringVar(value=settings.project_struct)
        ttk.Label(sf5, text=lang.project_struct).pack(padx=10, pady=10, side='left')
        ttk.Radiobutton(sf5, text=lang.single, variable=project_struct, value='single').pack(padx=10, pady=10,
                                                                                             side='left')
        ttk.Radiobutton(sf5, text=lang.split, variable=project_struct, value='split').pack(padx=10, pady=10,
                                                                                           side='left')
        project_struct.trace("w", lambda *x: settings.set_value('project_struct', project_struct.get()))
        ###
        ttk.Label(sf3, text=lang.text125).pack(side='left', padx=10, pady=10)
        slo = ttk.Label(sf3, textvariable=self.show_local, wraplength=200)
        slo.bind('<Button-1>', lambda *x: windll.shell32.ShellExecuteW(None, "open", self.show_local.get(), None, None,
                                                                       1) if os.name == 'nt' else ...)
        slo.pack(padx=10, pady=10, side='left')
        ttk.Button(sf3, text=lang.text126, command=settings.modpath).pack(side="left", padx=10, pady=10)

        ttk.Label(sf2, text=lang.lang).pack(side='left', padx=10, pady=10)
        lb3 = ttk.Combobox(sf2, state='readonly', textvariable=language,
                           values=[str(i.rsplit('.', 1)[0]) for i in
                                   os.listdir(f"{cwd_path}/bin/languages")])
        ###
        ttk.Label(sf6, text=lang.cache_size).pack(side='left', padx=10, pady=10)
        slo2 = ttk.Label(sf6, text=hum_convert(get_cache_size()), wraplength=200)
        slo2.bind('<Button-1>', lambda *x: windll.shell32.ShellExecuteW(None, "open", self.show_local.get(), None, None,
                                                                        1) if os.name == 'nt' else ...)
        slo2.pack(padx=10, pady=10, side='left')
        ttk.Button(sf6, text=lang.clean, command=lambda: create_thread(clean_cache)).pack(side="left", padx=10, pady=10)
        context = StringVar(value=settings.contextpatch)

        def enable_contextpatch():
            if context.get() == '1':
                if ask_win(
                        lang.warn18, is_top=True):
                    settings.set_value('contextpatch', context.get())
                else:
                    context.set('0')
                    settings.set_value('contextpatch', context.get())
                    enable_cp.configure(state='off')
            else:
                settings.set_value('contextpatch', context.get())

        context.trace("w", lambda *x: enable_contextpatch())
        get_setting_button('ai_engine', sf4, lang.ai_engine)
        get_setting_button('magisk_not_decompress', sf4, lang.text142)
        get_setting_button('treff', sf4, lang.t61)
        enable_cp = ttk.Checkbutton(sf4, text=lang.context_patch, variable=context, onvalue='1',
                                    offvalue='0',
                                    style="Toggle.TButton")
        enable_cp.pack(padx=10, pady=10, fill=X)
        get_setting_button('auto_unpack', sf4, lang.auto_unpack)
        lb3.pack(padx=10, pady=10, side='left')
        lb3.bind('<<ComboboxSelected>>', lambda *x: settings.set_language())
        for i in [sf1, sf2, sf3, sf5, sf6, sf4]: i.pack(padx=10, pady=7, fill='both')
        Setting_Frame.update_ui()
        ttk.Button(self.tab3, text=lang.t38, command=Updater).pack(padx=10, pady=10, fill=X)


# win = Tool()
animation = LoadAnim()
start = dti()

tool_self = os.path.normpath(os.path.abspath(sys.argv[0]))
temp = os.path.join(cwd_path, "bin", "temp").replace(os.sep, '/')
tool_log = f'{temp}/{time.strftime("%Y%m%d_%H-%M-%S", time.localtime())}_{v_code()}.log'
context_rule_file = os.path.join(cwd_path, 'bin', "context_rules.json")
states = States()
module_exec = os.path.join(cwd_path, 'bin', "exec.sh").replace(os.sep, '/')


# Some Functions for Upgrade


class Updater(Toplevel):

    def __init__(self):
        if states.update_window:
            self.destroy()
        super().__init__()
        self.title(lang.t38)
        self.protocol("WM_DELETE_WINDOW", self.close)
        states.update_window = True
        self.update_url = settings.update_url if settings.update_url else 'https://api.github.com/repos/ColdWindScholar/MIO-KITCHEN-SOURCE/releases/latest'
        self.package_head = ''
        self.update_download_url = ''
        self.update_size = 0
        self.update_zip = ''
        self.update_assets = []
        f = ttk.Frame(self)
        ttk.Label(f, text='MIO-KITCHEN', font=(None, 20)).pack(side=LEFT, padx=5, pady=2)
        ttk.Label(f, text=settings.version, foreground='gray').pack(side=LEFT, padx=2, pady=2)
        f.pack(padx=5, pady=5, side=TOP)
        f2 = ttk.LabelFrame(self, text=lang.t39)
        self.notice = ttk.Label(f2, text=lang.t42)
        self.notice.pack(padx=5, pady=5)
        if states.run_source:
            ttk.Label(self, text=lang.t64, foreground='gray',
                      justify='center').pack(fill=X, pady=10,
                                             padx=10, anchor='center')
            move_center(self)
            return
        self.change_log = Text(f2, width=50, height=15)
        self.change_log.pack(padx=5, pady=5)
        f2.pack(fill=BOTH, padx=5, pady=5)
        self.progressbar = ttk.Progressbar(self, length=200, mode='determinate', orient=tkinter.HORIZONTAL, maximum=100
                                           )
        self.progressbar.pack(padx=5, pady=10)
        f3 = ttk.Frame(self)
        self.update_button = ttk.Button(f3, text=lang.t38, style='Accent.TButton',
                                        command=lambda: create_thread(self.get_update))
        ttk.Button(f3, text=lang.cancel, command=self.close).pack(fill=X, expand=True, side=LEFT,
                                                                  pady=10,
                                                                  padx=10)
        self.update_button.pack(fill=X, expand=True, side=LEFT,
                                pady=10,
                                padx=10)
        f3.pack(padx=5, pady=5, fill=X)
        if 'upgrade' in os.path.basename(tool_self) and settings.updating == '1':
            self.update_process2()
        elif 'tool' in os.path.basename(tool_self) and settings.updating == '2':
            self.update_process3()
        else:
            create_thread(self.get_update)
        self.resizable(width=False, height=False)
        move_center(self)

    def get_update(self):
        if self.update_button.cget('text') == lang.t40:
            self.update_button.configure(state='disabled', text=lang.t43)
            try:
                self.download()
                self.update_process()
            except (Exception, BaseException):
                self.notice.configure(text=lang.t44, foreground='red')
                self.update_button.configure(state='normal', text=lang.text37)
                self.progressbar.stop()
                logging.exception("Upgrade")
                return
            return
        self.notice.configure(text=lang.t45, foreground='')
        self.change_log.delete(1.0, tk.END)
        try:
            url = requests.get(self.update_url)
        except (Exception, BaseException) as e:
            if states.update_window:
                self.notice.configure(text=lang.t46, foreground='red')
                self.update_button.configure(state='normal', text=lang.text37)
                self.change_log.insert('insert', e)
            return
        if not states.update_window:
            return
        try:
            json_ = json.loads(url.text)
        except (Exception, BaseException):
            self.notice.configure(text=lang.t47, foreground='red')
            return
        new_version = json_.get('name')

        if new_version is None:
            self.notice.configure(text=lang.t46, foreground='red')
            self.update_button.configure(state='normal', text=lang.text37)
            self.change_log.insert('insert', url.text)
            return

        if not new_version.endswith(settings.version):
            self.package_head = new_version
            self.notice.configure(text=lang.t48 % new_version, foreground='orange')
            self.change_log.insert('insert', json_.get('body'))
            self.update_assets = json_.get('assets')
            self.get_download_url()
            self.update_button.configure(text=lang.text37 if not self.update_download_url else lang.t40)
        else:
            self.notice.configure(text=lang.t49, foreground='green')
            self.change_log.insert('insert', json_.get('body'))

    def get_download_url(self):
        package = self.package_head
        if platform.system() == 'Windows':
            package += '-win.zip'
        elif platform.system() == 'Linux':
            package += '-linux.zip'
        elif platform.system() == 'Darwin':
            package += '-macos-intel.zip' if platform.machine() == 'x86_64' else '-macos.zip'
        for i in self.update_assets:
            if i.get('name') == package:
                if platform.machine() in ['AMD64', 'X86_64', 'x86_64']:
                    self.update_download_url = i.get('browser_download_url')
                    self.update_size = i.get('size')
                    return
                else:
                    break
        self.notice.configure(text=lang.t50, foreground='red')

    def download(self):
        if not os.path.exists(temp):
            os.makedirs(temp)
        mode = True
        self.progressbar.configure(mode='indeterminate')
        self.progressbar.start()
        self.update_zip = os.path.normpath(
            os.path.join(temp, os.path.basename(self.update_download_url)))
        for percentage, _, _, _, _ in download_api(self.update_download_url, temp,
                                                   size_=self.update_size):
            if not states.update_window:
                return
            if percentage != 'None':
                if mode:
                    self.progressbar.configure(mode='determinate')
                    mode = False
                    self.progressbar.stop()
                self.progressbar['value'] = percentage
                self.progressbar.update()
        self.progressbar['value'] = 100
        self.progressbar.update()

    # fixme:Rewrite it.
    def update_process(self):
        [terminate_process(i) for i in states.open_pids]
        self.notice.configure(text=lang.t51)
        update_files = []
        with zipfile.ZipFile(self.update_zip, 'r') as zip_ref:
            for file in zip_ref.namelist():
                if file != ('tool' + ('' if os.name == 'posix' else '.exe')):
                    try:
                        zip_ref.extract(file, cwd_path)
                    except PermissionError:
                        zip_ref.extract(file, temp)
                        update_files.append(file)
                else:
                    zip_ref.extract(file, os.path.join(cwd_path, "bin"))
        update_dict = {
            'updating': '1',
            'language': settings.language,
            'oobe': settings.oobe,
            'new_tool': os.path.join(cwd_path, "bin", "tool" + ('' if os.name != 'nt' else '.exe')),
            "version_old": settings.version,
            "update_files": ' '.join(update_files)
        }
        for i in update_dict.keys():
            settings.set_value(i, update_dict.get(i, ''))
        shutil.copy(os.path.join(cwd_path, "bin", "tool" + ('' if os.name != 'nt' else '.exe')),
                    os.path.normpath(os.path.join(cwd_path, "upgrade" + ('' if os.name != 'nt' else '.exe'))))
        subprocess.Popen(
            [os.path.normpath(os.path.join(cwd_path, "upgrade" + ('' if os.name != 'nt' else '.exe')))],
            stdout=subprocess.DEVNULL, stderr=subprocess.DEVNULL)
        terminate_process(os.getpid())

    def update_process2(self):
        self.notice.configure(text=lang.t51)
        time.sleep(2)
        if hasattr(settings, 'update_files'):
            for i in settings.update_files.split(' '):
                try:
                    real = i
                    path = os.path.join(temp, real)
                except (KeyError, ValueError):
                    continue
                if calculate_md5_file(path) == calculate_md5_file(os.path.join(cwd_path, real)):
                    continue
                if os.path.exists(path):
                    os.rename(path, os.path.join(cwd_path, real))
                else:
                    logging.warning(path)

        if os.path.exists(settings.new_tool):
            shutil.copyfile(settings.new_tool,
                            os.path.normpath(os.path.join(cwd_path, "tool" + ('' if os.name != 'nt' else '.exe'))))
            settings.set_value('updating', '2')
            subprocess.Popen([os.path.normpath(os.path.join(cwd_path, "tool" + ('' if os.name != 'nt' else '.exe')))],
                             stdout=subprocess.DEVNULL, stderr=subprocess.DEVNULL)
            terminate_process(os.getpid())
        else:
            self.notice.configure(text=lang.t41, foreground='red')
            self.update_button.configure(state='normal', text=lang.text37)
            settings.set_value('version', settings.version_old)

    def update_process3(self):
        self.notice.configure(text=lang.t52)
        time.sleep(2)
        if os.path.exists(settings.new_tool):
            try:
                if os.path.isfile(settings.new_tool):
                    os.remove(settings.new_tool)
                if os.path.isfile(os.path.join(cwd_path, "upgrade" + ('' if os.name != 'nt' else '.exe'))):
                    os.remove(os.path.normpath(os.path.join(cwd_path, "upgrade" + ('' if os.name != 'nt' else '.exe'))))
                if os.path.exists(temp):
                    shutil.rmtree(temp)
                os.makedirs(temp, exist_ok=True)
            except (IOError, IsADirectoryError, FileNotFoundError, PermissionError):
                logging.exception('Bugs')
            settings.set_value('updating', '')
            settings.set_value('new_tool', '')
            subprocess.Popen([os.path.normpath(os.path.join(cwd_path, "tool" + ('' if os.name != 'nt' else '.exe')))],
                             stdout=subprocess.DEVNULL, stderr=subprocess.DEVNULL)
            terminate_process(os.getpid())
        else:
            self.notice.configure(text=lang.t41, foreground='red')
            self.update_button.configure(state='normal', text=lang.text37)
            settings.set_value('version', settings.version_old)

    def close(self):
        states.update_window = False
        self.destroy()


def error(code, desc="unknown error"):
    if settings.debug_mode == 'No':
        win.withdraw()
    sv_ttk.use_dark_theme()
    er: Toplevel = Toplevel()
    img = open_img(BytesIO(images.error_logo_byte)).resize((100, 100))
    pyt = PhotoImage(img)
    Label(er, image=pyt).pack(padx=10, pady=10)
    er.protocol("WM_DELETE_WINDOW", win.destroy)
    er.title(f"Program crash! [{settings.version}]")
    er.lift()
    er.resizable(False, False)
    ttk.Label(er, text=f"Error:0x{code}", font=(None, 20), foreground='red').pack(padx=10, pady=10)
    ttk.Label(er, text="Dont Worry! Its not your problem.\nYou just need to Report the bug to us.",
              font=(None, 10)).pack(
        padx=10, pady=10)
    scroll = ttk.Scrollbar(er)
    scroll.pack(side=tk.RIGHT, fill=tk.Y)
    te = Text(er, height=20, width=60)
    sys.stdout = StdoutRedirector(te)
    scroll.config(command=te.yview)
    te.pack(padx=10, pady=10, fill=BOTH)
    te.insert('insert', desc)
    te.config(yscrollcommand=scroll.set)
    ttk.Label(er, text=f"The Log File Is: {tool_log}", font=(None, 10)).pack(padx=10, pady=10)
    ttk.Button(er, text="Report",
               command=lambda: openurl("https://github.com/ColdWindScholar/MIO-KITCHEN-SOURCE/issues"),
               style="Accent.TButton").pack(side=LEFT,
                                            padx=10,
                                            pady=10, expand=True, fill=BOTH)
    ttk.Button(er, text="Generate Bug Report",
               command=lambda: create_thread(Generate_Bug_Report),
               style="Accent.TButton").pack(side=LEFT,
                                            padx=10,
                                            pady=10, expand=True, fill=BOTH)
    ttk.Button(er, text="Restart",
               command=lambda: restart(er),
               style="Accent.TButton").pack(side=LEFT,
                                            padx=10,
                                            pady=10, expand=True, fill=BOTH)
    ttk.Button(er, text="Exit", command=win.destroy).pack(side=LEFT, padx=10, pady=10, expand=True, fill=BOTH)
    move_center(er)
    er.wait_window()
    sys.exit()


class Welcome(ttk.Frame):
    def __init__(self):
        # master=win здесь означает, что Welcome будет дочерним виджетом главного окна 'win'
        _main_app_window = globals().get('win')
        if not (_main_app_window and isinstance(_main_app_window, tk.Tk)):
            # Это критическая ситуация, если Welcome ожидает win как master
            if 'logging' in globals():
                logging.critical("Welcome.__init__: Main application window 'win' is not available or not a Tk instance.")
            # Можно либо упасть, либо создать временный Toplevel, если Welcome должен работать автономно (что маловероятно здесь)
            # For now, let's assume 'win' is always available as per the original design.
            # If 'win' is truly missing, the super().__init__ below would likely fail or misbehave.
            pass # Let it proceed, error might be caught later or if win is not tk.Tk like

        super().__init__(master=_main_app_window) # Explicitly pass master
        self.pack(fill=BOTH, expand=True) # Welcome frame fills its master (win)

        _settings_obj = globals().get('settings')
        _states_obj = globals().get('states')
        _lang_obj = globals().get('lang')

        if not (_settings_obj and _states_obj and _lang_obj):
            if 'logging' in globals():
                logging.error("Welcome.__init__: Global objects (settings, states, lang) not fully available.")
            # Handle missing globals if necessary, e.g., by disabling functionality or using defaults

        self.oobe = 0 # Default value
        if _settings_obj and hasattr(_settings_obj, 'oobe'):
            try:
                self.oobe = int(_settings_obj.oobe)
            except (ValueError, TypeError):
                if 'logging' in globals():
                    logging.warning(f"Welcome.__init__: Invalid value for settings.oobe ('{_settings_obj.oobe}'). Defaulting to 0.")
                self.oobe = 0
        
        if _states_obj:
            _states_obj.in_oobe = True

        self.frames = {
            0: self.hello,
            1: self.main,
            2: self.set_workdir,
            3: self.license,
            4: self.private,
            5: self.done
        }
        self.frame = ttk.Frame(self) # This is the inner frame that holds the content of each page
        self.frame.pack(expand=True, fill=BOTH, padx=10, pady=10) # Added padding for aesthetics

        self.button_frame = ttk.Frame(self)
        
        back_text = "Back"
        if _lang_obj and hasattr(_lang_obj, 'back_step'):
            lang_back = getattr(_lang_obj, 'back_step')
            if isinstance(lang_back, str) and lang_back.strip().lower() != "none":
                back_text = lang_back
        
        next_text = "Next"
        if _lang_obj and hasattr(_lang_obj, 'text138'):
            lang_next = getattr(_lang_obj, 'text138')
            if isinstance(lang_next, str) and lang_next.strip().lower() != "none":
                next_text = lang_next

        self.back = ttk.Button(self.button_frame, text=back_text, command=lambda: self.change_page(self.oobe - 1))
        self.back.pack(fill=X, padx=5, pady=5, side='left', expand=True) # expand=True
        self.next = ttk.Button(self.button_frame, text=next_text, command=lambda: self.change_page(self.oobe + 1))
        self.next.pack(fill=X, padx=5, pady=5, side='right', expand=True) # expand=True
        
        self.button_frame.pack(expand=False, fill=X, padx=5, pady=5, side='bottom') # expand=False for button_frame

        self.change_page(self.oobe) # Initial page load
        
        # Centering the main window 'win' after Welcome frame is packed and first page is loaded
        _move_center_func = globals().get('move_center')
        if _main_app_window and _move_center_func and callable(_move_center_func):
            try:
                # Ensure Welcome frame itself and its content are updated before centering master
                self.update_idletasks() 
                _main_app_window.update_idletasks() # Ensure master (win) knows its new size with Welcome packed
                _move_center_func(_main_app_window)
            except Exception as e_mc:
                 if 'logging' in globals(): logging.error(f"Welcome.__init__: Error centering main window: {e_mc}")
        
        self.wait_window() # This makes the Welcome sequence modal relative to 'win'
        
        if _states_obj:
            _states_obj.in_oobe = False

    def change_page(self, step: int = 0): # Default step to 0 if None
        _main_app_window = globals().get('win') # The main Tk window
        _settings_obj = globals().get('settings')
        _lang_obj = globals().get('lang')
        _move_center_func = globals().get('move_center')

        if not isinstance(step, int) or step not in self.frames:
            step = 0 # Default to the first page if step is invalid

        self.oobe = step
        if _settings_obj:
            try:
                _settings_obj.set_value('oobe', str(step)) # Ensure value is string for set_value
            except Exception as e_set_oobe:
                if 'logging' in globals(): logging.error(f"Welcome.change_page: Failed to save OOBE step {step}: {e_set_oobe}")

        # Clear previous page content from the inner frame
        for widget in self.frame.winfo_children():
            widget.destroy()
        
        # Load the new page content
        self.frames[step]() # This populates self.frame with new widgets

        # Update the inner frame to get its new size based on content
        self.frame.update_idletasks()
        # Update the Welcome frame itself (which contains self.frame and button_frame)
        self.update_idletasks() 
        
        # Center the main application window ('win') after page content has changed
        if _main_app_window and _move_center_func and callable(_move_center_func):
            try:
                _main_app_window.update_idletasks() # Ensure 'win' knows its size with the new Welcome content
                _move_center_func(_main_app_window)
            except Exception as e_mc:
                if 'logging' in globals(): logging.error(f"Welcome.change_page: Error centering main window: {e_mc}")
        
        # Update button states and text
        finish_text = "Finish"
        if _lang_obj and hasattr(_lang_obj, 'text34'):
            lang_finish = getattr(_lang_obj, 'text34')
            if isinstance(lang_finish, str) and lang_finish.strip().lower() != "none":
                finish_text = lang_finish
        
        next_text = "Next" # Default, defined in __init__
        if _lang_obj and hasattr(_lang_obj, 'text138'):
            lang_next = getattr(_lang_obj, 'text138')
            if isinstance(lang_next, str) and lang_next.strip().lower() != "none":
                next_text = lang_next

        if step == min(self.frames.keys()):
            self.back.config(state='disabled')
        else:
            self.back.config(state='normal')

        if step == max(self.frames.keys()):
            self.next.config(text=finish_text, command=self.destroy_welcome) # Use a new method to destroy
        else:
            # Ensure 'Next' button is correctly configured if not on the last page
            current_next_text = self.next.cget('text')
            if current_next_text != next_text or self.next.cget('command') == str(self.destroy_welcome): # Compare command carefully
                self.next.config(text=next_text, command=lambda: self.change_page(self.oobe + 1))
    
    def destroy_welcome(self):
        """ Safely destroys the Welcome frame. """
        _states_obj = globals().get('states')
        if _states_obj:
            _states_obj.in_oobe = False # Set this before destroying, so mainloop doesn't get stuck
        
        if self.winfo_exists():
            self.destroy()

    def hello(self):
        ttk.Label(self.frame, text=lang.text135, font=(None, 40)).pack(padx=10, pady=10, fill=X)
        ttk.Separator(self.frame, orient=HORIZONTAL).pack(padx=10, pady=10, fill=X)
        ttk.Label(self.frame, text=lang.text137, font=(None, 20)).pack(padx=10, pady=10, fill=BOTH, expand=True)

    def main(self):
        ttk.Label(self.frame, text=lang.text129, font=(None, 20)).pack(padx=10, pady=10, fill=X)
        ttk.Separator(self.frame, orient=HORIZONTAL).pack(padx=10, pady=10, fill=X)
        lb3_ = ttk.Combobox(self.frame, state='readonly', textvariable=language,
                            values=[i.rsplit('.', 1)[0] for i in
                                    os.listdir(f"{cwd_path}/bin/languages")])
        lb3_.pack(padx=10, pady=10, side='top', fill=BOTH)
        lb3_.bind('<<ComboboxSelected>>', lambda *x: settings.set_language())

    def set_workdir(self):
        def modpath():
            if not (folder := filedialog.askdirectory()):
                return
            settings.set_value("path", folder)
            show_local.set(folder)

        show_local = StringVar()
        show_local.set(settings.path)
        ttk.Label(self.frame, text=lang.text125, font=(None, 20)).pack(padx=10, pady=10, fill=X)
        ttk.Separator(self.frame, orient=HORIZONTAL).pack(padx=10, pady=10, fill=X)
        slo = ttk.Label(self.frame, textvariable=show_local, wraplength=200)
        slo.bind('<Button-1>', lambda *x: windll.shell32.ShellExecuteW(None, "open", show_local.get(), None, None,
                                                                       1) if os.name == 'nt' else ...)
        slo.pack(padx=10, pady=10, side='left')
        ttk.Button(self.frame, text=lang.text126, command=modpath).pack(side="left", padx=10, pady=10)

    def license(self):
        lce = StringVar()

        def load_license():
            te.delete(1.0, tk.END)
            with open(f"{cwd_path}/bin/licenses/{lce.get()}.txt", 'r',
                      encoding='UTF-8') as f:
                te.insert('insert', f.read())

        lb = ttk.Combobox(self.frame, state='readonly', textvariable=lce,
                          values=[i.rsplit('.')[0] for i in os.listdir(f"{cwd_path}/bin/licenses") if
                                  i != 'private.txt'])
        lb.bind('<<ComboboxSelected>>', lambda *x: load_license())
        lb.current(0)
        ttk.Label(self.frame, text=lang.text139, font=(None, 25)).pack(side='top', padx=10, pady=10, fill=X)
        ttk.Separator(self.frame, orient=HORIZONTAL).pack(padx=10, pady=10, fill=X)
        lb.pack(padx=10, pady=10, side='top', fill=X)
        f = Frame(self.frame)
        scrollbar = ttk.Scrollbar(f, orient='vertical')
        te = Text(f, height=10)
        te.pack(fill=BOTH, side=LEFT, expand=True)
        scrollbar.config(command=te.yview)
        scrollbar.pack(fill=BOTH, side='right', expand=True)
        te.config(yscrollcommand=scrollbar.set)
        f.pack(fill=BOTH, side='top', expand=True)
        load_license()
        ttk.Label(self.frame, text=lang.t1).pack()

    def private(self):
        ttk.Label(self.frame, text=lang.t2, font=(None, 25)).pack(side='top', padx=10, pady=10, fill=X)
        ttk.Separator(self.frame, orient=HORIZONTAL).pack(padx=10, pady=10, fill=X)
        with open(os.path.join(cwd_path, "bin", "licenses", "private.txt"), 'r',
                  encoding='UTF-8') as f:
            (te := Text(self.frame, height=10)).insert('insert', f.read())
        te.pack(fill=BOTH, expand=True)
        ttk.Label(self.frame, text=lang.t3).pack()

    def done(self):
        ttk.Label(self.frame, text=lang.t4, font=(None, 25)).pack(side='top', padx=10, pady=10, fill=X)
        ttk.Separator(self.frame, orient=HORIZONTAL).pack(padx=10, pady=10, fill=X)
        ttk.Label(self.frame, text=lang.t5, font=(None, 20)).pack(
            side='top', fill=BOTH, padx=10, pady=10, expand=True)


class SetUtils:
    def __init__(self, set_ini: str = None, load=True):
        self.project_struct = 'single'
        self.auto_unpack = '0'
        self.treff = '0'
        if set_ini:
            self.set_file = set_ini
        else:
            self.set_file = os.path.join(cwd_path, "bin", "setting.ini")
        self.plugin_repo = None
        self.contextpatch = '0'
        self.oobe = '0'
        self.path = None
        self.bar_level = '0.9'
        self.ai_engine = '0'
        self.version = 'basic'
        self.version_old = 'unknown'
        self.language = 'English'
        self.magisk_not_decompress = '0'
        self.updating = ''
        self.new_tool = ''
        self.cmd_exit = '0'
        self.cmd_invisible = '0'
        self.debug_mode = 'No'
        self.theme = 'dark'
        self.update_url = 'https://api.github.com/repos/ColdWindScholar/MIO-KITCHEN-SOURCE/releases/latest'
        self.config = ConfigParser()
        if os.access(self.set_file, os.F_OK):
            if load:
                self.load()
        else:
            sv_ttk.set_theme("dark")
            error(1,
                  'Some necessary files were lost, please reinstall this software to fix the problem!')
        if hasattr(self, 'custom_system'):
            if not self.custom_system.strip():
                self.custom_system = platform.system()
        else:
            self.custom_system = platform.system()
        self.tool_bin = os.path.join(cwd_path, 'bin', self.custom_system, platform.machine()) + os.sep

    def load(self):
        self.config.read(self.set_file)
        for i in self.config.items('setting'):
            setattr(self, i[0], i[1])
        if os.path.exists(self.path):
            if not self.path:
                self.path = os.getcwd()
        else:
            self.path = utils.prog_path
        language.set(self.language)
        self.load_language(language.get())
        theme.set(self.theme)
        sv_ttk.set_theme(self.theme)
        if is_pro:
            if 'active_code' not in self.__dir__():
                self.active_code = 'None'
            verify.verify(self.active_code)
        if self.treff == "1":
            win.attributes("-alpha", self.bar_level)
        else:
            win.attributes("-alpha", 1)

    @staticmethod
    def load_language(name):
        lang_file = f'{cwd_path}/bin/languages/{name}.json'
        _lang: dict = {}
        if not name and not os.path.exists(f'{cwd_path}/bin/languages/English.json'):
            error(1)
        elif not os.path.exists(lang_file):
            _lang = JsonEdit(f'{cwd_path}/bin/languages/English.json').read()
        else:
            _lang = JsonEdit(lang_file).read()
        lang.second = JsonEdit(f'{cwd_path}/bin/languages/English.json').read()
        [setattr(lang, n, v) for n, v in _lang.items()]

    def set_value(self, name, value):
        self.config.read(self.set_file)
        self.config.set("setting", name, value)
        with open(self.set_file, 'w', encoding='utf-8') as fil:
            self.config.write(fil)
        setattr(self, name, value)
        if name in ['treff', 'barlevel', 'theme']:
            self.load()

    def set_theme(self):
        print(lang.text100 + theme.get())
        try:
            self.set_value("theme", theme.get())
            sv_ttk.set_theme(theme.get())
            animation.load_gif(open_img(BytesIO(getattr(images, f"loading_{win.list2.get()}_byte"))))
        except Exception as e:
            logging.exception('Bugs')
            win.message_pop(lang.text101 % (theme.get(), e))

    def set_language(self):
        print(lang.text129 + language.get())
        try:
            self.set_value("language", language.get())
            self.load_language(language.get())
            if not states.in_oobe:
                if ask_win(lang.t36):
                    restart()
        except Exception as e:
            logging.exception('Bugs')
            print(lang.t130, e)

    def modpath(self):
        if not (folder := filedialog.askdirectory()):
            return
        self.set_value("path", folder)
        win.show_local.set(folder)
        self.load()


settings = SetUtils(load=False)


def re_folder(path, quiet=False):
    if os.path.exists(path): rmdir(path, quiet)
    os.makedirs(path, exist_ok=True)


@animation
def un_dtbo(bn: str = 'dtbo') -> None:
    if not (dtboimg := findfile(f"{bn}.img", work := project_manger.current_work_path())):
        print(lang.warn3.format(bn))
        return
    re_folder(f"{work}/{bn}")
    re_folder(f"{work}/{bn}/dtbo")
    re_folder(f"{work}/{bn}/dts")
    try:
        mkdtboimg.dump_dtbo(dtboimg, f"{work}/{bn}/dtbo/dtbo")
    except Exception as e:
        logging.exception("Bugs")
        print(lang.warn4.format(e))
        return
    for dtbo in os.listdir(f"{work}/{bn}/dtbo"):
        if dtbo.startswith("dtbo."):
            print(lang.text4.format(dtbo))
            call(
                exe=['dtc', '-@', '-I', 'dtb', '-O', 'dts', f'{work}/{bn}/dtbo/{dtbo}', '-o',
                     os.path.join(work, bn, 'dts', 'dts.' + os.path.basename(dtbo).rsplit('.', 1)[1])],
                out=False)
    print(lang.text5)
    try:
        os.remove(dtboimg)
    except (Exception, BaseException):
        logging.exception('Bugs')
    rmdir(f"{work}/dtbo/dtbo")


@animation
def pack_dtbo() -> bool:
    work = project_manger.current_work_path()
    if not os.path.exists(f"{work}/dtbo/dts") or not os.path.exists(f"{work}/dtbo"):
        print(lang.warn5)
        return False
    re_folder(f"{work}/dtbo/dtbo")
    for dts in os.listdir(f"{work}/dtbo/dts"):
        if dts.startswith("dts."):
            print(f"{lang.text6}:{dts}")
            call(
                exe=['dtc', '-@', '-I', 'dts', '-O', 'dtb', os.path.join(work, 'dtbo', 'dts', dts), '-o',
                     os.path.join(work, 'dtbo', 'dtbo', 'dtbo.' + os.path.basename(dts).rsplit('.', 1)[1])],
                out=False)
    print(f"{lang.text7}:dtbo.img")
    list_ = [os.path.join(work, "dtbo", "dtbo", f) for f in os.listdir(f"{work}/dtbo/dtbo") if
             f.startswith("dtbo.")]
    mkdtboimg.create_dtbo(project_manger.current_work_output_path() + "dtbo.img",
                          sorted(list_, key=lambda x: int(x.rsplit('.')[1])), 4096)
    rmdir(f"{work}/dtbo")
    print(lang.text8)
    return True


@animation
def logo_dump(file_path, output: str = None, output_name: str = "logo"):
    if output is None:
        output = project_manger.current_work_path()
    if not os.path.exists(file_path):
        win.message_pop(lang.warn3.format(output_name))
        return False
    re_folder(output + output_name)
    LogoDumper(file_path, output + output_name).unpack()


@animation
def logo_pack(origin_logo=None) -> int:
    work = project_manger.current_work_path()
    if not origin_logo:
        origin_logo = findfile('logo.img', work)
    logo = f"{work}/logo-new.img"
    if not os.path.exists(dir_ := f"{work}/logo") or not os.path.exists(origin_logo):
        print(lang.warn6)
        return 1
    utils.LogoDumper(origin_logo, logo, dir_).repack()
    os.remove(origin_logo)
    os.rename(logo, origin_logo)
    rmdir(dir_)
    return 1


class IconGrid(tk.Frame):
    def __init__(self, master=None, **kwargs):
        super().__init__(master, **kwargs)
        self.master = master
        self.icons = []
        self.apps = {}
        self.canvas = tk.Canvas(self)
        self.scrollbar = ttk.Scrollbar(self, orient="vertical", command=self.canvas.yview)
        self.scrollable_frame = tk.Frame(self.canvas)
        self.canvas.configure(yscrollcommand=self.scrollbar.set)
        self.canvas.pack(side="left", fill="both")
        self.scrollbar.pack(side="right", fill="y")
        self.canvas.create_window((0, 0), window=self.scrollable_frame, anchor="nw")
        self.scrollable_frame.bind("<Configure>", lambda *x: self.on_frame_configure())
        # Bind mouse wheel event to scrollbar
        self.master.bind_all("<MouseWheel>",
                             lambda event: self.canvas.yview_scroll(int(-1 * (event.delta / 120)), "units"))

    def add_icon(self, icon, id_, num=4):
        self.icons.append(icon)
        self.apps[id_] = icon
        row = (len(self.icons) - 1) // num
        col = (len(self.icons) - 1) % num
        icon.grid(row=row, column=col, padx=10, pady=10)

    def clean(self):
        for i in self.icons:
            try:
                i.destroy()
            except TclError:
                pass
        self.icons.clear()
        self.update_idletasks()

    def remove(self, id_):
        try:
            self.apps.get(id_).destroy()
        except (TclError, Exception):
            logging.exception("Bugs")

    def on_frame_configure(self):
        self.scrollable_frame.update_idletasks()
        self.canvas.configure(scrollregion=self.canvas.bbox("all"), highlightthickness=0)


module_error_codes = ModuleErrorCodes


class ModuleManager:
    def __init__(self):
        sys.stdout_origin = sys.stdout
        sys.stdout = DevNull()
        self.module_dir = os.path.join(cwd_path, "bin", "module")
        self.uninstall_gui = self.UninstallMpk
        self.new = self.New
        self.new.module_dir = self.module_dir
        self.uninstall_gui.module_dir = self.module_dir
        self.get_installed = lambda id_: os.path.exists(os.path.join(self.module_dir, id_))
        self.addon_loader = loader
        self.addon_entries = Entry
        create_thread(self.load_plugins)

    def is_virtual(self, id_):
        return id_ in self.addon_loader.virtual.keys()

    def get_name(self, id_):
        if self.is_virtual(id_):
            return self.addon_loader.virtual[id_].get("name", id_)
        return name if (name := self.get_info(id_, 'name')) else id_

    def list_packages(self):
        for i in os.listdir(self.module_dir):
            if self.get_installed(i):
                yield i

    def load_plugins(self):
        if not os.path.exists(self.module_dir) or not os.path.isdir(self.module_dir):
            os.makedirs(self.module_dir, exist_ok=True)
        for i in self.list_packages():
            script_path = f"{self.module_dir}/{i}"
            if os.path.exists(f"{script_path}/main.py") and imp:
                try:
                    module = imp.load_source('__maddon__', f"{script_path}/main.py")
                    if hasattr(module, 'entrances'):
                        for entry, func in module.entrances.items():
                            self.addon_loader.register(i, entry, func)
                    elif hasattr(module, 'main'):
                        self.addon_loader.register(i, self.addon_entries.main, module.main)
                    else:
                        print(
                            f"Can't registry Module {self.get_name(i)} as Plugin, Check if enterances or main function in it.")
                except Exception:
                    logging.exception('Bugs')

    def get_info(self, id_: str, item: str, default: str = None) -> str:
        if not default:
            default = ''
        info_file = f'{self.module_dir}/{id_}/info.json'
        if not os.path.exists(info_file):
            return default
        with open(info_file, 'r', encoding='UTF-8') as f:
            return json.load(f).get(item, default)

    @animation
    def run(self, id_) -> int:
        if not current_project_name.get():
            print(lang.warn1)
            return 1
        if id_:
            value = id_
        else:
            print(lang.warn2)
            return 1
        script_path = self.module_dir + f"/{value}/"
        if not self.is_virtual(id_):
            name = self.get_name(id_)
            with open(os.path.join(script_path, "info.json"), 'r', encoding='UTF-8') as f:
                data = json.load(f)
                for n in data['depend'].split():
                    if not os.path.exists(os.path.join(self.module_dir, n)):
                        print(lang.text36 % (name, n, n))
                        return 2
        if os.path.exists(f"{script_path}/main.json"):
            values = self.Parse(f"{script_path}/main.json")
            if values.cancel:
                return 1
            values = values.gavs
        else:
            values = {}
        if os.path.exists(script_path + "main.sh"):
            if not os.path.exists(temp):
                re_folder(temp)
            exports = ''
            if os.path.exists(script_path + "main.sh"):
                if values:
                    for va in values.keys():
                        if gva := values[va].get():
                            exports += f"export {va}='{gva}';"
                    values.clear()
                exports += f"export tool_bin='{settings.tool_bin.replace(os.sep, '/')}';export version='{settings.version}';export language='{settings.language}';export bin='{script_path.replace(os.sep, '/')}';"
                exports += f"export moddir='{self.module_dir.replace(os.sep, '/')}';export project_output='{project_manger.current_work_output_path()}';export project='{project_manger.current_work_path()}';"

            if os.path.exists(script_path + "main.sh"):
                shell = 'ash' if os.name == 'posix' else 'bash'
                call(['busybox', shell, '-c',
                      f"{exports}exec {module_exec} {(script_path + 'main.sh').replace(os.sep, '/')}"])
            del exports
        elif os.path.exists(script_path + "main.py") and imp:
            self.addon_loader.run(id_, Entry.main, mapped_args=values)
        elif self.is_virtual(id_):
            self.addon_loader.run(id_, Entry.main, mapped_args=values)
        elif not os.path.exists(self.module_dir + os.sep + value):
            win.message_pop(lang.warn7.format(value))
            list_pls_plugin()
            win.tab7.lift()
        else:
            print(lang.warn8)
        return 0

    @staticmethod
    def check_mpk(mpk):
        if not mpk or not os.path.exists(mpk) or not zipfile.is_zipfile(mpk):
            return module_error_codes.IsBroken, ''
        with zipfile.ZipFile(mpk) as f:
            if 'info' not in f.namelist():
                return module_error_codes.IsBroken, ''
        return module_error_codes.Normal, ''

    def install(self, mpk):
        check_mpk_result = self.check_mpk(mpk)
        if check_mpk_result[0] != module_error_codes.Normal:
            return check_mpk_result
        mconf = ConfigParser()
        with zipfile.ZipFile(mpk) as f:
            with f.open('info') as info_file:
                mconf.read_string(info_file.read().decode('utf-8'))
        try:
            supports = mconf.get('module', 'supports').split()
            if platform.system() not in supports:
                return module_error_codes.PlatformNotSupport, ''
        except (Exception, BaseException):
            logging.exception('Bugs')
        for dep in mconf.get('module', 'depend').split():
            if not os.path.isdir(os.path.join(cwd_path, "bin", "module", dep)):
                return module_error_codes.DependsMissing, dep
        if os.path.exists(os.path.join(self.module_dir, mconf.get('module', 'identifier'))):
            shutil.rmtree(os.path.join(self.module_dir, mconf.get('module', 'identifier')))
        install_dir = mconf.get('module', 'identifier')
        with zipfile.ZipFile(mpk, 'r') as myfile:
            with myfile.open(mconf.get('module', 'resource'), 'r') as inner_file:
                fz = zipfile.ZipFile(inner_file, 'r')
                extracted_size = 0
                for file in fz.namelist():
                    try:
                        file = str(file).encode('cp437').decode('gbk')
                    except (Exception, BaseException):
                        file = str(file).encode('utf-8').decode('utf-8')
                    info = fz.getinfo(file)
                    extracted_size += info.file_size
                    fz.extract(file, str(os.path.join(cwd_path, "bin", "module", install_dir)))
        try:
            depends = mconf.get('module', 'depend')
        except (Exception, BaseException):
            depends = ''
        minfo = {}
        for n, v in mconf.items('module'):
            minfo[n] = v
        minfo['depend'] = depends
        with open(os.path.join(cwd_path, "bin", "module", mconf.get('module', 'identifier'), "info.json"),
                  'w', encoding='utf-8') as f:
            json.dump(minfo, f, indent=2, ensure_ascii=False)
        with zipfile.ZipFile(mpk) as mpk_f:
            if 'icon' in mpk_f.namelist():
                with open(os.path.join(self.module_dir, mconf.get('module', 'identifier'), "icon"),
                          'wb') as f:
                    with mpk_f.open('icon') as i:
                        f.write(i.read())

        list_pls_plugin()
        return module_error_codes.Normal, ''

    @animation
    def export(self, id_: str):
        name: str = self.get_name(id_)
        if self.is_virtual(id_):
            print(f"{name} is a virtual plugin!")
            return
        if not id_:
            win.message_pop(lang.warn2)
            return 1
        with open(os.path.join(self.module_dir, (value := id_), "info.json"), 'r',
                  encoding='UTF-8') as f:
            data: dict = json.load(f)
            data.setdefault('resource', "main.zip")
            (info_ := ConfigParser())['module'] = data
            info_.write(buffer2 := StringIO())
        with zipfile.ZipFile((buffer := BytesIO()), 'w', compression=zipfile.ZIP_DEFLATED, allowZip64=True) as mpk:
            for i in utils.get_all_file_paths(self.module_dir + os.sep + value):
                arch_name = str(i).replace(self.module_dir + os.sep + value, '')
                if os.path.basename(i) in ['info.json', 'icon']:
                    continue
                print(f"{lang.text1}:{arch_name}")
                try:
                    mpk.write(str(i), arcname=arch_name)
                except Exception as e:
                    logging.exception('Bugs')
                    print(lang.text2.format(i, e))
        with zipfile.ZipFile(os.path.join(settings.path, str(name) + ".mpk"), 'w',
                             compression=zipfile.ZIP_DEFLATED, allowZip64=True) as mpk2:
            mpk2.writestr('main.zip', buffer.getvalue())
            mpk2.writestr('info', buffer2.getvalue())
            if os.path.exists(os.path.join(self.module_dir, value, 'icon')):
                mpk2.write(os.path.join(self.module_dir, value, 'icon'), 'icon')
            del buffer2, buffer
        print(lang.t15 % f"{settings.path}/{name}.mpk") if os.path.exists(f"{settings.path}/{name}.mpk") else print(
            lang.t16 % f"{settings.path}/{name}.mpk")

    class New(Toplevel):
        def __init__(self):
            super().__init__()
            self.title(lang.text115)
            if not hasattr(self, 'module_dir'):
                self.module_dir = os.path.join(cwd_path, "bin", "module")
            self.gui()
            move_center(self)

        @staticmethod
        def label_entry(master, text, side, value: str = ''):
            frame = Frame(master)
            ttk.Label(frame, text=text).pack(padx=5, pady=5, side=LEFT)
            entry_value = tk.StringVar(value=value)
            entry = ttk.Entry(frame, textvariable=entry_value)
            entry.pack(padx=5, pady=5, side=RIGHT)
            frame.pack(padx=5, pady=5, fill=X, side=side)
            return entry_value

        def editor_(self, id_=None):
            if not id_:
                win.message_pop(lang.warn2)
                return False
            if module_manager.is_virtual(id_):
                print(f"{id_} is a virtual plugin.")
                return False
            path = os.path.join(self.module_dir, id_)
            if os.path.exists(f"{path}/main.py"):
                editor.main(path, 'main.py', lexer=pygments.lexers.PythonLexer)
            elif not os.path.exists(f'{path}/main.sh'):
                with open(f'{path}/main.sh', 'w+', encoding='utf-8', newline='\n') as sh:
                    sh.write("echo 'MIO-KITCHEN'")
                editor.main(path, "main.sh")
            else:
                editor.main(path, 'main.sh')

        def gui(self):
            ttk.Label(self, text=lang.t19, font=(None, 25)).pack(fill=BOTH, expand=0, padx=10, pady=10)
            ttk.Separator(self, orient=HORIZONTAL).pack(padx=10, pady=10, fill=X)
            f_b = ttk.Frame(self)
            f = ttk.Frame(f_b)
            self.name = self.label_entry(f, lang.t20, TOP, "example")
            self.aou = self.label_entry(f, lang.t21, TOP, "MIO-KITCHEN")
            self.ver = self.label_entry(f, lang.t22, TOP, "1.0")
            self.dep = self.label_entry(f, lang.t23, TOP, '')
            self.identifier = self.label_entry(f, lang.identifier, TOP, 'example.mio_kitchen.plugin')
            f.pack(padx=5, pady=5, side=LEFT)
            f = ttk.Frame(f_b)
            ttk.Label(f, text=lang.t24).pack(padx=5, pady=5, expand=1)
            self.intro = Text(f, width=40, height=15)
            self.intro.pack(fill=BOTH, padx=5, pady=5, side=RIGHT)
            f.pack(padx=5, pady=5, side=LEFT)
            f_b.pack(padx=5, pady=5)
            ttk.Separator(self, orient=HORIZONTAL).pack(padx=10, pady=10, fill=X)
            ttk.Button(self, text=lang.text115, command=self.create).pack(fill=X, padx=5, pady=5)

        def create(self):
            if not self.identifier.get():
                return
            if module_manager.get_installed(self.identifier.get()):
                info_win(lang.warn19 % self.identifier.get())
                return
            data = {
                "name": self.name.get(),
                "author": 'MIO-KITCHEN' if not self.aou.get() else self.aou.get(),
                "version": self.ver.get(),
                "identifier": (iden := self.identifier.get()),
                "describe": self.intro.get(1.0, tk.END),
                "depend": self.dep.get()
            }
            self.destroy()

            if not os.path.exists(f'{self.module_dir}/{iden}'):
                os.makedirs(f'{self.module_dir}/{iden}')
            with open(self.module_dir + f"/{iden}/info.json", 'w+', encoding='utf-8',
                      newline='\n') as js:
                json.dump(data, js, ensure_ascii=False, indent=4)
            list_pls_plugin()
            self.editor_(iden)

    # fixme:Rewrite it!!!
    class Parse(Toplevel):
        gavs = {}
        cancel = False

        @staticmethod
        def _text(master, text, fontsize, side):
            ttk.Label(master, text=text,
                      font=(None, int(fontsize))).pack(side=side, padx=5, pady=5)

        @staticmethod
        def _button(master, text, command):
            ttk.Button(master, text=text,
                       command=lambda: print(command)).pack(side='left')

        def _filechose(self, master, set, text):
            ft = ttk.Frame(master)
            ft.pack(fill=X)
            self.gavs[set] = StringVar()
            ttk.Label(ft, text=text).pack(side='left', padx=10, pady=10)
            ttk.Entry(ft, textvariable=self.gavs[set]).pack(side='left', padx=5, pady=5)
            ttk.Button(ft, text=lang.text28,
                       command=lambda: self.gavs[set].set(
                           filedialog.askopenfilename())).pack(side='left', padx=10, pady=10)

        def _radio(self, master, set, opins, side):
            self.gavs[set] = StringVar()
            pft1 = ttk.Frame(master)
            pft1.pack(padx=10, pady=10)
            for option in opins.split():
                text, value = option.split('|')
                self.gavs[set].set(value)
                ttk.Radiobutton(pft1, text=text, variable=self.gavs[set],
                                value=value).pack(side=side)

        def _input(self, master, set, text):
            input_frame = Frame(master)
            input_frame.pack(fill=X)
            self.gavs[set] = StringVar()
            if text != 'None':
                ttk.Label(input_frame, text=text).pack(side=LEFT, padx=5, pady=5, fill=X)
            ttk.Entry(input_frame, textvariable=self.gavs[set]).pack(side=LEFT, pady=5,
                                                                     padx=5,
                                                                     fill=X)

        def _checkbutton(self, master, set, text):
            self.gavs[set] = IntVar()
            text = '' if text == 'None' else text
            ttk.Checkbutton(master, text=text, variable=self.gavs[set], onvalue=1,
                            offvalue=0,
                            style="Switch.TCheckbutton").pack(
                padx=5, pady=5, fill=BOTH)

        def __unknown(self, master, type, side):
            self.cancel = self.w_assert in ['true', 'True', '1', 'Yes', 'yes']
            self._text(master, lang.warn14.format(type), 10, side if side != 'None' else 'bottom')

        def _cancel(self):
            self.cancel = True
            self.destroy()

        def __init__(self, jsons):
            super().__init__()
            self.protocol("WM_DELETE_WINDOW", lambda: self._cancel())
            with open(jsons, 'r', encoding='UTF-8') as f:
                try:
                    data = json.load(f)
                except Exception as e:
                    win.message_pop(lang.text133 + str(e))
                    print(lang.text133 + str(e))
                    self.destroy()
                self.title(data['main']['info']['title'])
                height = data['main']['info']['height']
                width = data['main']['info']['weight']
                self.w_assert = data['main']['info'].get('assert', "False")
                if height != 'none' and width != 'none':
                    self.geometry(f"{width}x{height}")
                resizable = data['main']['info']['resize']
                try:
                    self.attributes('-topmost', 'true')
                except (Exception, BaseException):
                    logging.exception('Bugs')
                self.resizable(True, True) if resizable == '1' else self.resizable(False, False)
                for group_name, group_data in data['main'].items():
                    if group_name == 'info':
                        continue
                    group_frame = ttk.LabelFrame(self, text=group_data['title'])
                    group_frame.pack(padx=10, pady=10)
                    for con in group_data['controls']:
                        if hasattr(self, f'_{con["type"]}'):
                            control = getattr(self, f'_{con["type"]}')
                        else:
                            control = self.__unknown
                        try:
                            varnames = control.__code__.co_varnames[:control.__code__.co_argcount]
                        except AttributeError:
                            logging.exception('Var')
                            continue
                        args = [group_frame]
                        args += [con.get(i, 'None') for i in varnames if i not in ['master', 'self']]
                        try:
                            control(*args)
                        except (AttributeError, TypeError):
                            logging.exception('V!')
                            print(con, args, varnames)
            ttk.Button(self, text=lang.ok,
                       command=lambda: create_thread(self.creat_temp)).pack(
                fill=X,
                side='bottom')
            move_center(self)
            self.wait_window()

        def creat_temp(self):
            os.makedirs(temp, exist_ok=True)
            self.destroy()

    class UninstallMpk(Toplevel):

        def __init__(self, id_: str, wait=False):
            super().__init__()
            self.arr = {}
            self.uninstall_b = None
            self.wait = wait
            if not hasattr(self, 'module_dir'):
                self.module_dir = os.path.join(cwd_path, "bin", "module")
            if id_ and module_manager.get_installed(id_):
                self.check_pass = True
                self.value = id_
                self.value2 = module_manager.get_name(id_)
                self.lsdep()
            else:
                self.check_pass = False
                self.value = None
            self.ask()

        def ask(self):
            try:
                self.attributes('-topmost', 'true')
            except (Exception, BaseException):
                logging.exception('Bugs')
            self.title(lang.t6)
            move_center(self)
            if not module_manager.is_virtual(self.value) and self.check_pass:
                ttk.Label(self, text=lang.t7 % self.value2, font=(None, 30)).pack(padx=10, pady=10, fill=BOTH,
                                                                                  expand=True)
            elif not self.check_pass:
                ttk.Label(self, text=lang.warn2, font=(None, 30)).pack(padx=10, pady=10, fill=BOTH,
                                                                       expand=True)
            else:
                ttk.Label(self, text="The Plugin %s is virtual." % self.value2, font=(None, 30)).pack(padx=10, pady=10,
                                                                                                      fill=BOTH,
                                                                                                      expand=True)
            if self.arr:
                ttk.Separator(self, orient=HORIZONTAL).pack(padx=10, pady=10, fill=X)
                ttk.Label(self, text=lang.t8, font=(None, 15)).pack(padx=10, pady=10, fill=BOTH,
                                                                    expand=True)
                te = Listbox(self, highlightthickness=0, activestyle='dotbox')
                for i in self.arr.keys():
                    te.insert("end", self.arr.get(i, 'None'))
                te.pack(fill=BOTH, padx=10, pady=10)
            ttk.Button(self, text=lang.cancel, command=self.destroy).pack(fill=X, expand=True, side=LEFT,
                                                                          pady=10,
                                                                          padx=10)
            if not module_manager.is_virtual(self.value) and self.check_pass:
                self.uninstall_b = ttk.Button(self, text=lang.ok, command=self.uninstall, style="Accent.TButton")
                self.uninstall_b.pack(fill=X, expand=True, side=LEFT, pady=10, padx=10)
            if self.wait:
                self.wait_window()

        def lsdep(self, name=None):
            if not name:
                name = self.value
            for i in [i for i in module_manager.list_packages()]:
                for n in module_manager.get_info(i, 'depend').split():
                    if name == n:
                        self.arr[i] = module_manager.get_info(i, 'name')
                        self.lsdep(i)
                        # 检测到依赖后立即停止
                        break

        def uninstall(self):
            if not self.uninstall_b:
                return
            else:
                self.uninstall_b.config(state='disabled')
            for i in self.arr.keys():
                self.remove(i, self.arr.get(i, 'None'))
            self.remove(self.value, self.value2)
            self.destroy()

        def remove(self, name=None, show_name='') -> None:
            module_path = f"{self.module_dir}/{name}"
            if name:
                print(lang.text29.format(name if not show_name else show_name))
                self.uninstall_b.config(text=lang.text29.format(name if not show_name else show_name))
                if os.path.exists(module_path):
                    try:
                        shutil.rmtree(module_path)
                    except PermissionError as e:
                        logging.exception('Bugs')
                        print(e)
                if os.path.exists(module_path):
                    win.message_pop(lang.warn9, 'orange')
                else:
                    print(lang.text30)
                    self.uninstall_b.config(text=lang.text30)
                    try:
                        list_pls_plugin()
                    except (Exception, BaseException):
                        logging.exception('Bugs')
            else:
                win.message_pop(lang.warn2)


module_manager = ModuleManager()


class MpkMan(ttk.Frame):
    def __init__(self):
        super().__init__(master=win.tab7)
        self.pack(padx=10, pady=10, fill=BOTH)
        self.chosen = StringVar(value='')
        self.moduledir = module_manager.module_dir
        if not os.path.exists(self.moduledir):
            os.makedirs(self.moduledir)
        self.images_ = {}

    def list_pls(self):
        # self.pls.clean()
        for i in self.pls.apps.keys():
            if not module_manager.get_installed(i):
                self.pls.remove(i)
        for i in module_manager.addon_loader.virtual.keys():
            if i in self.pls.apps.keys():
                continue
            self.images_[i] = PhotoImage(data=images.none_byte)
            icon = tk.Label(self.pls.scrollable_frame,
                            image=self.images_[i],
                            compound="center",
                            text=module_manager.addon_loader.virtual[i].get('name'),
                            bg="#4682B4",
                            wraplength=70,
                            justify='center')
            icon.bind('<Double-Button-1>', lambda event, ar=i: create_thread(module_manager.run, ar))
            icon.bind('<Button-3>', lambda event, ar=i: self.popup(ar, event))
            self.pls.add_icon(icon, i)

        for i in os.listdir(self.moduledir):
            if i in self.pls.apps.keys():
                continue
            if not os.path.isdir(os.path.join(self.moduledir, i)):
                continue
            if not os.path.exists(os.path.join(self.moduledir, i, "info.json")):
                try:
                    shutil.rmtree(os.path.join(self.moduledir, i))
                except Exception:
                    logging.error("uninstall plugin")
            if os.path.isdir(self.moduledir + os.sep + i):
                self.images_[i] = PhotoImage(
                    open_img(os.path.join(self.moduledir, i, 'icon')).resize((70, 70))) if os.path.exists(
                    os.path.join(self.moduledir, i, 'icon')) else PhotoImage(data=images.none_byte)
                data = JsonEdit(os.path.join(self.moduledir, i, "info.json")).read()
                icon = tk.Label(self.pls.scrollable_frame,
                                image=self.images_[i],
                                compound="center",
                                text=data.get('name'),
                                bg="#4682B4",
                                wraplength=70,
                                justify='center')
                icon.bind('<Double-Button-1>', lambda event, ar=i: create_thread(module_manager.run, ar))
                icon.bind('<Button-3>', lambda event, ar=i: self.popup(ar, event))
                self.pls.add_icon(icon, i)

    def refresh(self):
        self.pls.clean()
        self.pls.apps.clear()
        self.list_pls()

    def popup(self, name, event):
        self.chosen.set(name)
        self.rmenu2.post(event.x_root, event.y_root)

    def gui(self):
        global list_pls_plugin
        list_pls_plugin = self.list_pls

        ttk.Label(self, text=lang.text19, font=(None, 20)).pack(padx=10, pady=10, fill=BOTH, side=LEFT)
        ttk.Button(self, text='Mpk Store', command=lambda: create_thread(MpkStore)).pack(side="right", padx=10, pady=10)
        ttk.Separator(win.tab7, orient=HORIZONTAL).pack(padx=10, pady=10, fill=X)
        a = Label(win.tab7, text=lang.text24)
        a.bind('<Button-3>', lambda event: rmenu.post(event.x_root, event.y_root))
        a.pack(padx=5, pady=5)
        self.pls = IconGrid(win.tab7)
        lf1 = Frame(win.tab7)
        self.pls.pack(padx=5, pady=5, fill=BOTH, side=LEFT, expand=True)
        self.pls.canvas.bind('<Button-3>', lambda event: rmenu.post(event.x_root, event.y_root))
        self.pls.bind('<Button-3>', lambda event: rmenu.post(event.x_root, event.y_root))
        rmenu = Menu(self.pls, tearoff=False, borderwidth=0)
        rmenu.add_command(label=lang.text21, command=lambda: InstallMpk(
            filedialog.askopenfilename(title=lang.text25, filetypes=((lang.text26, "*.mpk"),))) == self.list_pls())
        rmenu.add_command(label=lang.text23, command=lambda: create_thread(self.refresh))
        rmenu.add_command(label=lang.text115, command=lambda: create_thread(module_manager.new))
        self.rmenu2 = Menu(self.pls, tearoff=False, borderwidth=0)
        self.rmenu2.add_command(label=lang.text20,
                                command=lambda: create_thread(module_manager.uninstall_gui, self.chosen.get()))
        self.rmenu2.add_command(label=lang.text22,
                                command=lambda: create_thread(module_manager.run, self.chosen.get()))
        self.rmenu2.add_command(label=lang.t14, command=lambda: create_thread(module_manager.export, self.chosen.get()))
        self.rmenu2.add_command(label=lang.t17,
                                command=lambda: create_thread(module_manager.new.editor_, module_manager,
                                                              self.chosen.get()))
        self.list_pls()
        lf1.pack(padx=10, pady=10)


class InstallMpk(Toplevel):
    def __init__(self, mpk=None):
        super().__init__()
        self.mconf = ConfigParser()
        self.installable = True
        self.mpk = mpk
        self.title(lang.text31)
        self.resizable(False, False)
        f = Frame(self)
        self.logo = Label(f)
        self.logo.pack(padx=10, pady=10)
        self.name_label = Label(f, text=self.mconf.get('module', 'name'), font=(None, 14))
        self.name_label.pack(padx=10, pady=10)
        self.version = Label(f, text=lang.text32.format(self.mconf.get('module', 'version')), font=(None, 12))
        self.version.pack(padx=10, pady=10)
        self.author = Label(f, text=lang.text33.format(self.mconf.get('module', 'author')), font=(None, 12))
        self.author.pack(padx=10, pady=10)
        f.pack(side=LEFT)
        self.text = Text(self, width=50, height=20)
        self.text.pack(padx=10, pady=10)
        self.prog = ttk.Progressbar(self, length=200, mode='indeterminate', orient=HORIZONTAL, maximum=100, value=0)
        self.prog.pack()
        self.state = Label(self, text=lang.text40, font=(None, 12))
        self.state.pack(padx=10, pady=10)
        self.installb = ttk.Button(self, text=lang.text41, style="Accent.TButton",
                                   command=lambda: create_thread(self.install))
        self.installb.pack(padx=10, pady=10, expand=True, fill=X)
        self.load()
        move_center(self)
        self.wait_window()
        create_thread(list_pls_plugin)

    def install(self):
        if self.installb.cget('text') == lang.text34:
            self.destroy()
            return 0
        self.prog.start()
        self.installb.config(state=DISABLED)
        ret, reason = module_manager.install(self.mpk)
        if ret == module_error_codes.PlatformNotSupport:
            self.state['text'] = lang.warn15.format(platform.system())
        elif ret == module_error_codes.DependsMissing:
            self.state['text'] = lang.text36 % (self.mconf.get('module', 'name'), reason, reason)
            self.installb['text'] = lang.text37
            self.installb.config(state='normal')
        elif ret == module_error_codes.IsBroken:
            self.state['text'] = lang.warn2
            self.installb['text'] = lang.text37
            self.installb.config(state='normal')
        elif ret == module_error_codes.Normal:
            self.state['text'] = lang.text39
            self.installb['text'] = lang.text34
            self.installb.config(state='normal')
        self.prog.stop()
        self.prog['mode'] = 'determinate'
        self.prog['value'] = 100
        return 0

    def load(self):
        if not self.mpk:
            self.unavailable()
            return
        if not zipfile.is_zipfile(self.mpk):
            self.unavailable()
            return
        with zipfile.ZipFile(self.mpk, 'r') as myfile:
            if 'info' not in myfile.namelist():
                self.unavailable()
                return
            with myfile.open('info') as info_file:
                self.mconf.read_string(info_file.read().decode('utf-8'))
            try:
                with myfile.open('icon') as myfi:
                    self.icon = myfi.read()
                    try:
                        self.pyt = PhotoImage(data=self.icon)
                    except Exception:
                        logging.exception('Bugs')
                        self.pyt = PhotoImage(data=images.none_byte)
            except (Exception, BaseException):
                logging.exception('Bugs')
                self.pyt = PhotoImage(data=images.none_byte)
        self.name_label.config(text=self.mconf.get('module', 'name'))
        self.logo.config(image=self.pyt)
        self.author.config(text=lang.text33.format(self.mconf.get('module', 'author')))
        self.version.config(text=lang.text32.format(self.mconf.get('module', 'version')))
        self.text.insert("insert", self.mconf.get('module', 'describe'))

    def unavailable(self):
        self.pyt = PhotoImage(data=images.error_logo_byte)
        self.name_label.config(text=lang.warn2, foreground='yellow')
        self.logo.config(image=self.pyt)
        self.author.destroy()
        self.version.destroy()
        self.prog.destroy()
        self.state.config()
        self.installb.config(state=DISABLED)


def Generate_Bug_Report():
    if os.name == 'nt':
        output = filedialog.askdirectory(title="Path To Save Bug Report")
    else:
        output = cwd_path
    output = str(output)
    if not output:
        return
    if not os.path.isdir(output) or not os.path.exists(output):
        return
    re_folder(inner := os.path.join(temp, v_code()))
    shutil.copyfile(tool_log, os.path.join(inner, os.path.basename(tool_log)))
    with open(os.path.join(inner, 'detail.txt'), 'w+', encoding='utf-8', newline='\n') as f:

        f.write(f"""
        ----BasicInfo-----
        Python: {sys.version}
        Platform: {sys.platform}
        Exec Command: {sys.argv}
        Tool Version: {settings.version}
        Source code running: {states.run_source}
        python Implementation: {platform.python_implementation()}
        Uname: {platform.uname()}
        ----Settings-------
        """)
        [f.write(f'\t{i}={getattr(settings, i) if not hasattr(i, "get") else i.get()}\n') for i in dir(settings)]
    pack_zip(inner, bugreport := os.path.join(output,
                                              f"Mio_Bug_Report{time.strftime('%Y%m%d_%H-%M-%S', time.localtime())}_{v_code()}.zip"),
             silent=True)
    re_folder(inner, quiet=True)
    print(f"\tThe Bug Report Was Saved:{bugreport}")


class Debugger(Toplevel):
    def __init__(self):
        super().__init__()
        self.title("MIO-KITCHEN Debugger")
        self.gui()
        move_center(self)

    def gui(self):
        if not is_pro:
            img = open_img(BytesIO(miside_banner.img)).resize((640, 206))
            states.miside_banner = PhotoImage(img)
            Label(self, image=states.miside_banner).grid(row=0, column=0, columnspan=3)
        row = 1
        num_max = 3
        num_c = 0
        functions = [
            ('Globals', self.loaded_module),
            ('Settings', self.settings),
            ('Info', self.show_info),
            ('Crash it!', self.crash),
            ('Hacker panel', lambda: openurl('https://vdse.bdstatic.com/192d9a98d782d9c74c96f09db9378d93.mp4')),
            ('Generate Bug Report', lambda: create_thread(Generate_Bug_Report)),
            ('米塔 MiSide', lambda: openurl('https://store.steampowered.com/app/2527500/')),
            ('米塔 MiSide(Demo)', lambda: openurl('steam://install/2527520')),
            ('No More Room in Hell', lambda: openurl('steam://install/224260')),
        ]
        for index, (text, func) in enumerate(functions):
            ttk.Button(self, text=text, command=func, width=20, style="Toggle.TButton").grid(row=row, column=num_c,
                                                                                             padx=5, pady=5)
            num_c = (num_c + 1) % num_max
            if not num_c:
                row += 1

    @staticmethod
    def crash():
        sys.stderr.write('Crashed!')
        sys.stderr.flush()

    @staticmethod
    def show_info():
        ck = Toplevel()
        ck.title('Info')
        ttk.Label(ck, text='MIO-KITCHEN', font=(None, 15), foreground='orange').grid(row=0, column=0, padx=5, pady=5,
                                                                                     sticky='nw')
        text = f"""
        Open Source License: {states.open_source_license}
        Python: {sys.version}
        Platform: {sys.platform}
        Exec Command: {sys.argv}
        Tool Version: {settings.version}
        Source code running: {states.run_source}
        python Implementation: {platform.python_implementation()}
        Uname: {platform.uname()}
        Log File: {tool_log}
        """
        # _base_executable: {sys._base_executable}
        if hasattr(sys, '_base_executable'):
            text += f'_base_executable: {sys._base_executable}'
        ttk.Label(ck, text=text, foreground='gray').grid(row=1, column=0, padx=5, pady=5,
                                                         sticky='nw')
        move_center(ck)

    @staticmethod
    def settings():
        save = lambda: settings.set_value(h.get(), f.get()) if f.get() else read_value()

        def read_value():
            f.delete(0, tk.END)
            f.insert(0, getattr(settings, h.get()))

        ck = Toplevel()
        ck.title('Settings')
        f1 = Frame(ck)
        f1.pack(pady=5, padx=5, fill=X, expand=True)
        h = ttk.Combobox(f1, values=[i for i in dir(settings) if isinstance(getattr(settings, i), str)],
                         state='readonly')
        h.current(0)
        h.bind("<<ComboboxSelected>>", lambda *x: read_value())
        h.pack(side='left', padx=5)
        Label(f1, text=':').pack(side='left', padx=5)
        f = ttk.Entry(f1, state='normal')
        f.bind("<KeyRelease>", lambda x: save())
        f.pack(padx=5, fill=BOTH)
        read_value()
        ttk.Button(ck, text=lang.ok, command=ck.destroy).pack(fill=X, side=BOTTOM)
        move_center(ck)
        ck.wait_window()

    @staticmethod
    def loaded_module():
        def save():
            if f.get():
                if len(f.get().split()) >= 2:
                    command, argv, *_ = f.get().split()
                    if command == 'import':
                        try:
                            globals()[h.get()] = __import__(argv)
                            read_value()
                        except ImportError:
                            logging.exception('Bugs')
                    elif command == 'global':
                        try:
                            globals()[h.get()] = globals()[argv]
                            read_value()
                        except (Exception, BaseException):
                            logging.exception('Bugs')

                else:
                    globals()[h.get()] = f.get()
            else:
                read_value()

        def read_value():
            f.delete(0, tk.END)
            f.insert(0, str(globals().get(h.get(), 0)))

        ck = Toplevel()
        ck.title('Globals')
        f1 = Frame(ck)
        f1.pack(pady=5, padx=5, fill=X, expand=True)
        h = ttk.Combobox(f1, values=list(globals().keys()), state='readonly')
        h.current(0)
        h.bind("<<ComboboxSelected>>", lambda *x: read_value())
        h.pack(side='left', padx=5)
        Label(f1, text=':').pack(side='left', padx=5)
        f = ttk.Entry(f1, state='normal')
        f.bind("<KeyRelease>", lambda x: save())
        f.pack(padx=5, fill=BOTH)
        read_value()
        ttk.Button(ck, text=lang.ok, command=ck.destroy).pack(fill=X, side=BOTTOM)
        move_center(ck)
        ck.wait_window()


class MpkStore(Toplevel):
    def __init__(self):
        if states.mpk_store:
            return
        states.mpk_store = True
        super().__init__()
        self.title('Mpk Store')
        self.data = []
        self.tasks = []
        self.apps = []
        self.app_infos = {}
        self.protocol("WM_DELETE_WINDOW", lambda: setattr(states, 'mpk_store', False) == self.destroy())
        self.repo = ''
        self.init_repo()
        ff = ttk.Frame(self)
        ttk.Label(ff, text="Mpk Store", font=(None, 20)).pack(padx=10, pady=10, side=LEFT)
        ttk.Button(ff, text=lang.t58, command=self.modify_repo).pack(padx=10, pady=10, side=RIGHT)
        ttk.Button(ff, text=lang.text23, command=lambda: create_thread(self.get_db)).pack(padx=10, pady=10, side=RIGHT)
        ff.pack(padx=10, pady=10, fill=BOTH)
        ttk.Separator(self, orient=HORIZONTAL).pack(padx=10, pady=10, fill=X)
        self.search = ttk.Entry(self)
        self.search.pack(fill=X, padx=5, pady=5)
        self.search.bind("<Return>",
                         lambda *x: self.search_apps())
        ttk.Separator(self, orient=HORIZONTAL).pack(padx=10, pady=10, fill=X)
        self.logo = PhotoImage(data=images.none_byte)
        self.deque = []
        self.control = {}
        frame = tk.Frame(self)
        frame.pack(fill='both', padx=10, pady=10, expand=True)
        scrollbar = ttk.Scrollbar(frame, orient='vertical')
        scrollbar.pack(side='right', fill='y', padx=10, pady=10)
        self.canvas = tk.Canvas(frame, yscrollcommand=scrollbar.set, width=600)
        self.canvas.pack(fill='both', expand=True)
        scrollbar.config(command=self.canvas.yview)
        self.label_frame = ttk.Frame(self.canvas)
        self.canvas.create_window((0, 0), window=self.label_frame, anchor='nw')
        create_thread(self.get_db)
        self.label_frame.update_idletasks()
        self.canvas.bind_all("<MouseWheel>",
                             lambda event: self.canvas.yview_scroll(-1 * (int(event.delta / 120)), "units"))
        self.canvas.config(scrollregion=self.canvas.bbox('all'), highlightthickness=0)
        move_center(self)

    def init_repo(self):
        if not hasattr(settings, 'plugin_repo'):
            self.repo = "https://raw.githubusercontent.com/ColdWindScholar/MPK_Plugins/main/"
        else:
            if not settings.plugin_repo:
                self.repo = "https://raw.githubusercontent.com/ColdWindScholar/MPK_Plugins/main/"
            else:
                self.repo = settings.plugin_repo

    def search_apps(self):
        for i in self.data:
            self.app_infos.get(i.get('id')).pack_forget() if self.search.get() not in i.get(
                'name') else self.app_infos.get(i.get('id')).pack(padx=5, pady=5, anchor='nw')
        self.canvas.yview_moveto(0.0)
        self.label_frame.update_idletasks()
        self.canvas.config(scrollregion=self.canvas.bbox('all'), highlightthickness=0)

    def add_app(self, app_dict=None):
        self.clear()
        if app_dict is None:
            app_dict = []
        for data in app_dict:
            if data.get('id') in self.app_infos:
                continue
            f = ttk.LabelFrame(self.label_frame, text=data.get('name'), width=590, height=150)
            f.pack_propagate(False)
            self.app_infos[data.get('id')] = f
            self.deque.append(f)
            ttk.Label(f, image=self.logo).pack(side=LEFT, padx=5, pady=5)
            fb = ttk.Frame(f)
            f2 = ttk.Frame(fb)
            ttk.Label(f, image=PhotoImage(data=images.none_byte)).pack(side=LEFT, padx=5, pady=5)
            # ttk.Label(f2, text=f"{data.get('name')[:6]}").pack(side=LEFT, padx=5, pady=5)
            o = ttk.Label(f2,
                          text=f"{lang.t21}{data.get('author')} {lang.t22}{data.get('version')} {lang.size}:{hum_convert(data.get('size'))}"
                          , wraplength=250)
            o.pack_propagate(False)
            o.pack(side=LEFT, padx=5, pady=5)
            f2.pack(side=TOP)
            f3 = ttk.Frame(fb)
            desc = data.get('desc')
            if not desc:
                desc = 'No Description.'
            ttk.Label(f3, text=f"{desc}", wraplength=250).pack(padx=5, pady=5)
            f3.pack(side=BOTTOM)
            fb.pack(side=LEFT, padx=5, pady=5)
            args = data.get('files'), data.get('size'), data.get('id'), data.get('depend')

            bu = ttk.Button(f, text=lang.text21,
                            command=lambda a=args: create_thread(self.download, *a), width=5)
            uninstall_button = ttk.Button(f, text=lang.text20,
                                          command=lambda a=data.get('id'): create_thread(self.uninstall,
                                                                                         a), width=5)
            if not module_manager.get_installed(data.get('id')):
                bu.config(style="Accent.TButton")
                uninstall_button.config(state='disabled')
            else:
                bu.config(width=5)
                uninstall_button.config(style="Accent.TButton")
            self.control[data.get('id')] = bu, uninstall_button
            uninstall_button.pack(side=RIGHT, padx=5, pady=5)
            bu.pack(side=RIGHT, padx=5, pady=5)
            f.pack(padx=5, pady=5, anchor='nw', expand=1)
        self.label_frame.update_idletasks()
        self.canvas.config(scrollregion=self.canvas.bbox('all'), highlightthickness=0)

    def uninstall(self, id_):
        bu, uninstall_button = self.control.get(id_)
        module_manager.uninstall_gui(id_, wait=True)
        if not module_manager.get_installed(id_):
            bu.config(style="Accent.TButton")
            uninstall_button.config(state='disabled')
        else:
            bu.config(width=5)
            uninstall_button.config(style="Accent.TButton")

    def clear(self):
        for i in self.deque:
            try:
                i.destroy()
            except (TclError, ValueError):
                logging.exception('Bugs')

    def modify_repo(self):
        (input_var := StringVar()).set(settings.plugin_repo)
        a = Toplevel()
        a.title(lang.t58)
        ttk.Entry(a, textvariable=input_var, width=60).pack(pady=5, padx=5, fill=BOTH)
        ttk.Button(a, text=lang.ok,
                   command=lambda: settings.set_value('plugin_repo', input_var.get()) == a.destroy()).pack(pady=5,
                                                                                                           padx=5,
                                                                                                           fill=BOTH)
        move_center(a)
        a.wait_window()
        if settings.plugin_repo != self.repo:
            self.init_repo()
            create_thread(self.get_db)

    def download(self, files, size, id_, depends):
        if id_ not in self.tasks:
            self.tasks.append(id_)
        else:
            return
        if id_ in self.control.keys():
            control = self.control.get(id_)[0]
            control.config(state='disabled')
        else:
            control = None
        if depends:
            for i in depends:
                for i_ in self.data:
                    if i == i_.get('id') and not module_manager.get_installed(i):
                        self.download(i_.get('files'), i_.get('size'), i_.get('id'), i_.get('depend'))
        try:
            for i in files:
                info = {}
                for data in self.data:
                    if id_ == data.get('id'):
                        info = data
                        break
                if os.path.exists(os.path.join(temp, i)) and os.path.isfile(os.path.join(temp, i)) and os.path.getsize(
                        os.path.join(temp, i)) == info.get('size', -1):
                    logging.info('Using Cached Package.')
                else:
                    for percentage, _, _, _, _ in download_api(self.repo + i, temp, size_=size):
                        if control and states.mpk_store:
                            control.config(text=f"{percentage} %")
                        else:
                            return False

                create_thread(module_manager.install, os.path.join(temp, i), join=True)
        except (ConnectTimeout, HTTPError, BaseException, Exception, TclError):
            logging.exception('Bugs')
            return
        control.config(state='normal', text=lang.text21)
        if module_manager.get_installed(id_):
            control.config(style="")
            self.control.get(id_)[1].config(state='normal', style="Accent.TButton")
        if id_ in self.tasks:
            self.tasks.remove(id_)

    def get_db(self):
        self.clear()
        try:
            url = requests.get(self.repo + 'plugin.json')
            self.data = json.loads(url.text)
        except (Exception, BaseException):
            logging.exception('Bugs')
            self.apps = self.data = []
        else:
            self.apps = self.data
        try:
            self.add_app(self.apps)
        except (TclError, Exception, BaseException):
            if not states.mpk_store:
                return
        self.label_frame.update_idletasks()
        self.canvas.config(scrollregion=self.canvas.bbox('all'), highlightthickness=0)


@animation
class PackHybridRom:
    def __init__(self):
        if not project_manger.exist():
            win.message_pop(lang.warn1)
            return
        if os.path.exists((dir_ := project_manger.current_work_output_path()) + "firmware-update"):
            os.rename(f"{dir_}/firmware-update", f"{dir_}/images")
        if not os.path.exists(f"{dir_}/images"):
            os.makedirs(f'{dir_}/images')
        if os.path.exists(os.path.join(project_manger.current_work_output_path(), 'payload.bin')):
            print("Found payload.bin ,Stop!")
            return
        if os.path.exists(f'{dir_}/META-INF'):
            rmdir(f'{dir_}/META-INF')
        shutil.copytree(f"{cwd_path}/bin/extra_flash", dir_, dirs_exist_ok=True)
        right_device = input_(lang.t26, 'olive')
        with open(f"{dir_}/bin/right_device", 'w', encoding='gbk') as rd:
            rd.write(right_device + "\n")
        with open(
                f'{dir_}/META-INF/com/google/android/update-binary',
                'r+', encoding='utf-8', newline='\n') as script:
            lines = script.readlines()
            lines.insert(45, f'right_device="{right_device}"\n')
            add_line = self.get_line_num(lines, '#Other images')
            for t in os.listdir(f"{dir_}/images"):
                if t.endswith('.img') and not os.path.isdir(dir_ + t):
                    print(f"Add Flash method {t} to update-binary")
                    if os.path.getsize(os.path.join(f'{dir_}/images', t)) > 209715200:
                        self.zstd_compress(os.path.join(f'{dir_}/images', t))
                        lines.insert(add_line,
                                     f'package_extract_zstd "images/{t}.zst" "/dev/block/by-name/{t[:-4]}"\n')
                    else:
                        lines.insert(add_line,
                                     f'package_extract_file "images/{t}" "/dev/block/by-name/{t[:-4]}"\n')
            for t in os.listdir(dir_):
                if not t.startswith("preloader_") and not os.path.isdir(dir_ + t) and t.endswith('.img'):
                    print(f"Add Flash method {t} to update-binary")
                    if os.path.getsize(dir_ + t) > 209715200:
                        self.zstd_compress(dir_ + t)
                        move(os.path.join(dir_, f"{t}.zst"), os.path.join(f"{dir_}/images", f"{t}.zst"))
                        lines.insert(add_line,
                                     f'package_extract_zstd "images/{t}.zst" "/dev/block/by-name/{t[:-4]}"\n')
                    else:
                        lines.insert(add_line,
                                     f'package_extract_file "images/{t}" "/dev/block/by-name/{t[:-4]}"\n')
                        move(os.path.join(dir_, t), os.path.join(f"{dir_}/images", t))
            script.seek(0)
            script.truncate()
            script.writelines(lines)

    @staticmethod
    def get_line_num(data, text):
        for i, t_ in enumerate(data):
            if text in t_:
                return i

    @staticmethod
    def zstd_compress(path):
        basename = os.path.basename(path)
        if os.path.exists(path):
            if gettype(path) == "sparse":
                print(f"[INFO] {basename} is (sparse), converting to (raw)")
                utils.simg2img(path)
            try:
                print(f"[Compress] {basename}...")
                call(['zstd', '-5', '--rm', path, '-o', f'{path}.zst'])
            except Exception as e:
                logging.exception('Bugs')
                print(f"[Fail] Compress {basename} Fail:{e}")


class PackPayload(Toplevel):
    def __init__(self):
        super().__init__()
        self.title("打包Payload")
        self.overhead = 4194304
        # multi group_size must 4194304 less than super
        self.super_size = IntVar(value=17179869184)
        self.group_size = IntVar(value=17175674880)
        self.group_name = StringVar(value="qti_dynamic_partitions")
        self.virtual_ab = BooleanVar(value=True)
        self.part_list = []
        self.gui()
        move_center(self)

    def gui(self):
        """Group Name"""
        group_name_frame = ttk.Frame(self)
        Label(group_name_frame, text="Group Name:").pack(padx=3, pady=5, side='left')
        ttk.Combobox(group_name_frame, textvariable=self.group_name,
                     values=("qti_dynamic_partitions", "main", "mot_dp_group")).pack(side='left', padx=10, pady=10,
                                                                                     fill='both')
        group_name_frame.pack(padx=5, pady=5, fill='both')
        """Super Size"""
        super_size_frame = ttk.Frame(self)
        Label(super_size_frame, text="Super Size:").pack(padx=3, pady=5, side='left')
        super_size_entry = ttk.Entry(super_size_frame, textvariable=self.super_size)
        super_size_entry.pack(side='left', padx=10, pady=10)
        super_size_entry.bind("<KeyRelease>",
                              lambda *x: super_size_entry.state(
                                  ["!invalid" if super_size_entry.get().isdigit() else "invalid"]))
        super_size_frame.pack(padx=5, pady=5, fill='both')
        """Group size"""
        group_size_frame = Frame(self)
        Label(group_size_frame, text="Group Size:").pack(padx=3, pady=5, side='left')
        group_size_entry = ttk.Entry(group_size_frame, textvariable=self.group_size)
        group_size_entry.pack(padx=5, pady=5, fill='both')
        group_size_frame.pack(padx=5, pady=5, fill=BOTH)


class PackSuper(Toplevel):
    def __init__(self):
        super().__init__()
        self.title(lang.text53)
        self.super_size = IntVar(value=9126805504)
        self.is_sparse = BooleanVar()
        self.super_type = IntVar()
        self.attrib = StringVar(value='readonly')
        self.group_name = StringVar()
        self.delete_source_file = IntVar()
        self.block_device_name = StringVar(value='super')
        self.selected = []
        (lf1 := ttk.LabelFrame(self, text=lang.text54)).pack(fill=BOTH)
        (lf1_r := ttk.LabelFrame(self, text=lang.attribute)).pack(fill=BOTH)
        (lf2 := ttk.LabelFrame(self, text=lang.settings)).pack(fill=BOTH)
        (lf3 := ttk.LabelFrame(self, text=lang.text55)).pack(fill=BOTH, expand=True)
        self.super_type.set(1)

        radios = [("A-only", 1), ("Virtual-ab", 2), ("A/B", 3)]
        for text, value in radios:
            ttk.Radiobutton(lf1, text=text, variable=self.super_type, value=value).pack(side='left', padx=10, pady=10)

        ttk.Radiobutton(lf1_r, text="Readonly", variable=self.attrib, value='readonly').pack(side='left', padx=10,
                                                                                             pady=10)
        ttk.Radiobutton(lf1_r, text="None", variable=self.attrib, value='none').pack(side='left', padx=10, pady=10)
        Label(lf2, text=lang.text56).pack(side='left', padx=10, pady=10)
        (show_group_name := ttk.Combobox(lf2, textvariable=self.group_name,
                                         values=("qti_dynamic_partitions", "main", "mot_dp_group"))).pack(
            side='left',
            padx=10,
            pady=10,
            fill='both')
        show_group_name.current(0)
        Label(lf2, text=lang.text57).pack(side='left', padx=10, pady=10)
        (super_size := ttk.Entry(lf2, textvariable=self.super_size)).pack(side='left', padx=10, pady=10)
        super_size.bind("<KeyRelease>",
                        lambda *x: super_size.state(["!invalid" if super_size.get().isdigit() else "invalid"]))

        self.tl = ListBox(lf3)
        self.tl.gui()
        self.work = project_manger.current_work_path()

        self.tl.pack(padx=10, pady=10, expand=True, fill=BOTH)

        ttk.Checkbutton(self, text=lang.text58, variable=self.is_sparse, onvalue=True, offvalue=False,
                        style="Switch.TCheckbutton").pack(
            padx=10, pady=10, fill=BOTH)
        t_frame = Frame(self)
        ttk.Checkbutton(t_frame, text=lang.t11, variable=self.delete_source_file, onvalue=1, offvalue=0,
                        style="Switch.TCheckbutton").pack(side=LEFT,
                                                          padx=10, pady=10, fill=BOTH)
        ttk.Button(t_frame, text=lang.text23, command=self.refresh).pack(side=RIGHT, padx=10, pady=10)
        self.g_b = ttk.Button(t_frame, text=lang.t27, command=lambda: create_thread(self.generate))
        self.g_b.pack(side=LEFT, padx=10, pady=10, fill=BOTH)
        t_frame.pack(fill=X)
        move_center(self)

        ttk.Button(self, text=lang.cancel, command=self.destroy).pack(side='left', padx=10, pady=10,
                                                                      fill=X,
                                                                      expand=True)
        ttk.Button(self, text=lang.pack, command=lambda: create_thread(self.start_), style="Accent.TButton").pack(
            side='left',
            padx=5,
            pady=5, fill=X,
            expand=True)
        self.read_list()
        create_thread(self.refresh)

    def start_(self):
        try:
            self.super_size.get()
        except (Exception, BaseException):
            self.super_size.set(0)
            logging.exception('Bugs')
        if not self.verify_size():
            ask_win(lang.t10.format(self.super_size.get()), is_top=True)
            return False
        lbs = self.tl.selected.copy()
        sc = self.delete_source_file.get()
        self.destroy()
        if not project_manger.exist():
            warn_win(text=lang.warn1)
            return False
        pack_super(sparse=self.is_sparse.get(), group_name=self.group_name.get(), size=self.super_size.get(),
                   super_type=self.super_type.get(),
                   part_list=lbs, del_=sc,
                   attrib=self.attrib.get(), block_device_name=self.block_device_name.get())
        return None

    def verify_size(self):
        size = sum([os.path.getsize(f"{self.work}/{i}.img") for i in self.tl.selected])
        diff_size = size
        if size > self.super_size.get():
            for i in range(20):
                if not i:
                    continue
                i = i - 0.25
                t = (1024 ** 3) * i - size
                if t < 0:
                    continue
                if t < diff_size:
                    diff_size = t
                else:
                    size = i * (1024 ** 3)
                    break
            self.super_size.set(int(size))
            return False
        else:
            return True

    def generate(self):
        self.g_b.config(text=lang.t28, state='disabled')
        utils.generate_dynamic_list(group_name=self.group_name.get(), size=self.super_size.get(),
                                    super_type=self.super_type.get(),
                                    part_list=self.tl.selected.copy(), work=project_manger.current_work_path())
        self.g_b.config(text=lang.text34)
        time.sleep(1)
        try:
            self.g_b.config(text=lang.t27, state='normal')
        except TclError:
            logging.exception('Bugs')

    def refresh(self):
        self.tl.clear()
        for file_name in os.listdir(self.work):
            if file_name.endswith(".img"):
                if (file_type := gettype(self.work + file_name)) in ["ext", "erofs", 'f2fs', 'sparse']:
                    name = file_name[:-4]
                    self.tl.insert(f"{name} [{file_type}]", name, name in self.selected)

    def read_list(self):
        #Read parts_config
        parts_info = f"{self.work}/config/parts_info"
        if os.path.exists(parts_info):
            try:
                data: dict = JsonEdit(parts_info).read().get('super_info')
                if data is None:
                    raise AttributeError("super_info is not dict")
            except (Exception, BaseException, AttributeError):
                logging.exception('PackSupper:read_parts_info')
            else:
                # get block device name
                for i in data.get('block_devices', []):
                    self.block_device_name.set(i.get('name', 'super'))
                    if isinstance(i.get('size'), int):
                        self.super_size.set(i.get('size', self.super_size.get()))

                for i in data.get('group_table', []):
                    name = i.get('name')
                    if isinstance(name, str) and name != 'default':
                        self.group_name.set(name)

                selected = []
                for i in data.get('partition_table', []):
                    name = i.get('name')
                    if isinstance(name, str) and name not in selected:
                        selected.append(name)
                self.selected = selected

        #Read dynamic_partitions_op_list
        list_file = f"{self.work}/dynamic_partitions_op_list"
        if os.path.exists(list_file):
            try:
                data = utils.dynamic_list_reader(list_file)
            except (Exception, BaseException):
                logging.exception('Bugs')
                return
            if len(data) > 1:
                fir, sec = data
                if fir[:-2] == sec[:-2]:
                    self.group_name.set(fir[:-2])
                    self.super_type.set(2)
                    self.super_size.set(int(data[fir]['size']))
                    self.selected = data[fir].get('parts', [])
                    selected = self.selected
                    for i in self.selected:
                        name = i[:-2] if i.endswith('_a') or i.endswith('_b') else i
                        if not name in selected:
                            selected.append(name)
                    self.selected = selected

            else:
                group_name, = data
                self.group_name.set(group_name)
                self.super_size.set(int(data[group_name]['size']))
                self.selected = data[group_name].get('parts', [])
                self.super_type.set(1)


@animation
def pack_super(sparse: bool, group_name: str, size: int, super_type, part_list: list, del_=0, return_cmd=0,
               attrib='readonly',
               output_dir: str = None, work: str = None, block_device_name: str = 'None'):
    if not block_device_name:
        block_device_name = 'super'
    if not work:
        work = project_manger.current_work_path()
    if not output_dir:
        output_dir = project_manger.current_work_output_path()
    lb_c = []
    for part in part_list:
        if part.endswith('_b') or part.endswith('_a'):
            part = part[:-2]
        if part not in lb_c:
            lb_c.append(part)
    part_list = lb_c
    for part in part_list:
        if not os.path.exists(f'{work}/{part}.img') and os.path.exists(f'{work}/{part}_a.img'):
            try:
                os.rename(f'{work}/{part}_a.img', f'{work}/{part}.img')
            except:
                logging.exception('Bugs')
    command = ['lpmake', '--metadata-size', '65536', '-super-name', block_device_name, '-metadata-slots']
    if super_type == 1:
        command += ['2', '-device', f'{block_device_name}:{size}', "--group", f"{group_name}:{size}"]
        for part in part_list:
            command += ['--partition', f"{part}:{attrib}:{os.path.getsize(f'{work}/{part}.img')}:{group_name}",
                        '--image', f'{part}={work}/{part}.img']
    else:
        command += ["3", '-device', f'super:{size}', '--group', f"{group_name}_a:{size}"]
        for part in part_list:
            command += ['--partition',
                        f"{part}_a:{attrib}:{os.path.getsize(f'{work}/{part}.img')}:{group_name}_a",
                        '--image', f'{part}_a={work + part}.img']
        command += ["--group", f"{group_name}_b:{size}"]
        for part in part_list:
            if not os.path.exists(f"{work + part}_b.img"):
                command += ['--partition', f"{part}_b:{attrib}:0:{group_name}_b"]
            else:
                command += ['--partition',
                            f"{part}_b:{attrib}:{os.path.getsize(f'{work}/{part}_b.img')}:{group_name}_b",
                            '--image', f'{part}_b={work}/{part}_b.img']
        if super_type == 2:
            command += ["--virtual-ab"]
    if sparse: command += ["--sparse"]
    command += ['--out', f'{output_dir}/super.img']
    if return_cmd == 1:
        return command
    if call(command) == 0:
        if os.access(output_dir + "super.img", os.F_OK):
            print(lang.text59 % (output_dir + "super.img"))
            if del_ == 1:
                for img in part_list:
                    if os.path.exists(f"{work}{img}.img"):
                        try:
                            os.remove(f"{work}{img}.img")
                        except Exception:
                            logging.exception('Bugs')
        else:
            win.message_pop(lang.warn10)
    else:
        win.message_pop(lang.warn10)


class StdoutRedirector:
    def __init__(self, text_widget, error_=False):
        self.text_space = text_widget
        self.error = error_
        self.error_info = ''
        self.flush = lambda: error(1, self.error_info) if self.error_info else ...

    def write(self, string):
        if self.error:
            self.error_info += string
            logging.error(string)
            return
        self.text_space.insert(tk.END, string)
        logging.debug(string)
        self.text_space.see('end')
        if settings.ai_engine == '1':
            AI_engine.suggest(string, language=settings.language, ok=lang.ok)


def call(exe, extra_path=True, out: bool = True):
    logging.info(exe)
    if isinstance(exe, list):
        cmd = exe
        if extra_path:
            cmd[0] = f"{settings.tool_bin}{exe[0]}"
        cmd = [i for i in cmd if i]
    else:
        cmd = f'{settings.tool_bin}{exe}' if extra_path else exe
        if os.name == 'posix':
            cmd = cmd.split()
    conf = subprocess.CREATE_NO_WINDOW if os.name != 'posix' else 0
    try:
        ret = subprocess.Popen(cmd, stdin=subprocess.PIPE, stdout=subprocess.PIPE,
                               stderr=subprocess.STDOUT, creationflags=conf)
        pid = ret.pid
        states.open_pids.append(pid)
        for i in iter(ret.stdout.readline, b""):
            try:
                out_put = i.decode("utf-8").strip()
            except (Exception, BaseException):
                out_put = i.decode("gbk").strip()
            if out:
                print(out_put)
            else:
                logging.info(out_put)
        states.open_pids.remove(pid)
    except subprocess.CalledProcessError as e:
        for i in iter(e.stdout.readline, b""):
            try:
                out_put = i.decode("utf-8").strip()
            except (Exception, BaseException):
                out_put = i.decode("gbk").strip()
            if out:
                print(out_put)
            else:
                logging.info(out_put)
        return 2
    except FileNotFoundError:
        logging.exception('Bugs')
        return 2
    ret.wait()
    return ret.returncode


def download_api(url, path=None, int_=True, size_=0):
    start_time = time.time()
    response = requests.Session().head(url)
    file_size = int(response.headers.get("Content-Length", 0))
    response = requests.Session().get(url, stream=True, verify=False)
    last_time = time.time()
    if file_size == 0 and size_:
        file_size = size_
    with open((settings.path if path is None else path) + os.sep + os.path.basename(url), "wb") as f:
        chunk_size = 2048576
        chunk_kb = chunk_size / 1024
        bytes_downloaded = 0
        for data in response.iter_content(chunk_size=chunk_size):
            f.write(data)
            bytes_downloaded += len(data)
            elapsed = time.time() - start_time
            # old method
            # speed = bytes_downloaded / 1024 / elapsed
            used_time = time.time() - last_time
            speed = chunk_kb / used_time
            last_time = time.time()
            percentage = (int((bytes_downloaded / file_size) * 100) if int_ else (
                                                                                         bytes_downloaded / file_size) * 100) if file_size != 0 else "None"
            yield percentage, speed, bytes_downloaded, file_size, elapsed


def download_file():
    var1 = BooleanVar(value=False)
    down = win.get_frame(lang.text61)
    url = input_(title=lang.text60)
    win.message_pop(lang.text62, "green")
    progressbar = ttk.Progressbar(down, length=200, mode="determinate")
    progressbar.pack(padx=10, pady=10)
    ttk.Label(down, text=os.path.basename(url), justify='left').pack(padx=10, pady=5)
    ttk.Label(down, text=url, wraplength=200, justify='left').pack(padx=10, pady=5)
    ttk.Label(down, textvariable=(jd := StringVar())).pack(padx=10, pady=10)
    c1 = ttk.Checkbutton(down, text=lang.text63, variable=var1, onvalue=True, offvalue=False)
    c1.pack(padx=10, pady=10)
    start_time = time.time()
    try:
        for percentage, speed, bytes_downloaded, file_size, elapsed in download_api(url):
            progressbar["value"] = percentage
            jd.set(lang.text64.format(str(percentage), str(speed), str(bytes_downloaded), str(file_size)))
            progressbar.update()
        elapsed = time.time() - start_time
        print(lang.text65.format(os.path.basename(url), str(elapsed)))
        down.destroy()
        if var1.get():
            downloaded_file = settings.path + os.sep + os.path.basename(url)
            unpackrom(downloaded_file)
            os.remove(downloaded_file)
    except Exception as e:
        print(lang.text66, str(e))
        try:
            os.remove(os.path.basename(url))
        except (Exception, BaseException):
            if os.access(os.path.basename(url), os.F_OK):
                print(lang.text67 + os.path.basename(url))
            else:
                try:
                    down.destroy()
                except Exception as e:
                    win.message_pop(str(e))
                win.message_pop(lang.text68, "red")


@animation
def unpack_boot(name: str = 'boot', boot: str = None, work: str = None):
    if not work:
        work = project_manger.current_work_path()
    if not boot:
        if not (boot := findfile(f"{name}.img", work)):
            print(lang.warn3.format(name))
            return
    if not os.path.exists(boot):
        win.message_pop(lang.warn3.format(name))
        return
    if os.path.exists(work + name):
        if rmdir(work + name) != 0:
            print(lang.text69)
            return
    re_folder(work + name)
    os.chdir(work + name)
    if call(['magiskboot', 'unpack', '-h', '-n' if settings.magisk_not_decompress == '1' else '', boot]) != 0:
        print(f"Unpack {boot} Fail...")
        os.chdir(cwd_path)
        rmtree(work + name)
        return
    if os.access(f"{work}/{name}/ramdisk.cpio", os.F_OK):
        comp = gettype(f"{work}/{name}/ramdisk.cpio")
        print(f"Ramdisk is {comp}")
        with open(f"{work}/{name}/comp", "w", encoding='utf-8') as f:
            f.write(comp)
        if comp != "unknown":
            os.rename(f"{work}/{name}/ramdisk.cpio", f"{work}/{name}/ramdisk.cpio.comp")
            if call(["magiskboot", "decompress", f'{work}/{name}/ramdisk.cpio.comp',
                     f'{work}/{name}/ramdisk.cpio']) != 0:
                print("Failed to decompress Ramdisk...")
                return
        if not os.path.exists(f"{work}/{name}/ramdisk"):
            os.mkdir(f"{work}/{name}/ramdisk")
        print("Unpacking Ramdisk...")
        cpio_extract(os.path.join(work, name, 'ramdisk.cpio'), os.path.join(work, name, 'ramdisk'),
                     os.path.join(work, name, 'ramdisk.txt'))
    else:
        print("Unpack Done!")
    os.chdir(cwd_path)


@animation
def dboot(name: str = 'boot', source: str = None, boot: str = None):
    work = project_manger.current_work_path()
    flag = ''
    if boot is None:
        boot = findfile(f"{name}.img", work)
    if source is None:
        source = work + name
    if not os.path.exists(source):
        print(f"Cannot Find {name}...")
        return

    if os.path.isdir(f"{source}/ramdisk"):
        cpio_repack(f"{source}/ramdisk", f"{source}/ramdisk.txt", f"{source}/ramdisk-new.cpio")
        with open(f"{source}/comp", "r", encoding='utf-8') as compf:
            comp = compf.read()
        print(f"Compressing:{comp}")
        os.chdir(source)
        if comp != "unknown":
            if call(['magiskboot', f'compress={comp}', 'ramdisk-new.cpio']) != 0:
                print("Failed to pack Ramdisk...")
                os.remove("ramdisk-new.cpio")
            else:
                try:
                    os.remove("ramdisk.cpio")
                except (Exception, BaseException):
                    logging.exception('Bugs')
                if comp == 'gzip':
                    comp = 'gz'
                os.rename(f"ramdisk-new.cpio.{comp.split('_')[0]}", "ramdisk.cpio")
        else:
            if os.path.exists('ramdisk.cpio'):
                os.remove("ramdisk.cpio")
            os.rename("ramdisk-new.cpio", "ramdisk.cpio")
        print(f"Ramdisk Compression:{comp}")
        if comp == "unknown":
            flag = "-n"
        print("Successfully packed Ramdisk..")
    os.chdir(source)
    if call(['magiskboot', 'repack', flag, boot]) != 0:
        print("Failed to Pack boot...")
    else:
        os.remove(boot)
        os.rename(source + "/new-boot.img", project_manger.current_work_output_path() + f"/{name}.img")
        os.chdir(cwd_path)
        try:
            rmdir(source)
        except (Exception, BaseException):
            print(lang.warn11.format(name))
        print("Successfully packed Boot...")


class Packxx(Toplevel):
    def __init__(self, list_):
        if not list_:
            return
        self.lg = list_
        self.spatchvb = IntVar()
        self.custom_size = {}
        self.dbfs = StringVar(value='make_ext4fs')
        self.dbgs = StringVar(value='raw')
        self.edbgs = StringVar(value='lz4hc')
        self.scale = IntVar(value=0)
        self.UTC = IntVar(value=int(time.time()))
        self.scale_erofs = IntVar()
        self.delywj = IntVar()
        self.ext4_method = StringVar(value=lang.t32)

        self.origin_fs = StringVar(value='ext')
        self.modify_fs = StringVar(value='ext')

        self.fs_conver = BooleanVar(value=False)

        self.erofs_old_kernel = BooleanVar(value=False)
        if not self.verify():
            self.start_()
            return
        super().__init__()

        self.title(lang.text42)
        lf1 = ttk.LabelFrame(self, text=lang.text43)
        lf1.pack(fill=BOTH, padx=5, pady=5)
        lf2 = ttk.LabelFrame(self, text=lang.text44)
        lf2.pack(fill=BOTH, padx=5, pady=5)
        lf3 = ttk.LabelFrame(self, text=lang.text45)
        lf3.pack(fill=BOTH, padx=5, pady=5)
        lf4 = ttk.LabelFrame(self, text=lang.text46)
        lf4.pack(fill=BOTH, pady=5, padx=5)
        (sf1 := Frame(lf3)).pack(fill=X, padx=5, pady=5, side=TOP)
        # EXT4 Settings
        Label(lf1, text=lang.text48).pack(side='left', padx=5, pady=5)
        ttk.Combobox(lf1, state="readonly", values=("make_ext4fs", "mke2fs+e2fsdroid"), textvariable=self.dbfs).pack(
            side='left', padx=5, pady=5)
        Label(lf1, text=lang.t31).pack(side='left', padx=5, pady=5)
        ttk.Combobox(lf1, state="readonly", values=(lang.t32, lang.t33), textvariable=self.ext4_method).pack(
            side='left', padx=5, pady=5)
        self.modify_size_button = ttk.Button(lf1, text=lang.t37, command=self.modify_custom_size)
        self.modify_size_button.pack(
            side='left', padx=5, pady=5)
        self.show_modify_size = lambda: self.modify_size_button.pack_forget() if self.ext4_method.get() == lang.t32 else self.modify_size_button.pack(
            side='left', padx=5, pady=5)
        self.ext4_method.trace('w', lambda *x: self.show_modify_size())
        create_thread(self.show_modify_size)
        #
        Label(lf3, text=lang.text49).pack(side='left', padx=5, pady=5)
        ttk.Combobox(lf3, state="readonly", textvariable=self.dbgs, values=("raw", "sparse", "br", "dat")).pack(padx=5,
                                                                                                                pady=5,
                                                                                                                side='left')
        Label(lf2, text=lang.text50).pack(side='left', padx=5, pady=5)
        ttk.Combobox(lf2, state="readonly", textvariable=self.edbgs,
                     values=("lz4", "lz4hc", "lzma", "deflate", "zstd")).pack(side='left', padx=5, pady=5)
        ttk.Checkbutton(lf2, text=lang.t35, variable=self.erofs_old_kernel, onvalue=True, offvalue=False,
                        style="Switch.TCheckbutton").pack(
            padx=5, pady=5, fill=BOTH)
        # --
        scales_erofs = ttk.Scale(lf2, from_=0, to=9, orient="horizontal",
                                 command=lambda x: self.label_e.config(text=lang.t30.format(int(float(x)))),
                                 variable=self.scale_erofs)
        self.label_e = tk.Label(lf2, text=lang.t30.format(int(scales_erofs.get())))
        self.label_e.pack(side='left', padx=5, pady=5)
        scales_erofs.pack(fill="x", padx=5, pady=5)
        # --
        scales = ttk.Scale(sf1, from_=0, to=9, orient="horizontal",
                           command=lambda x: self.label.config(text=lang.text47.format(int(float(x))) % "Brotli"),
                           variable=self.scale)
        self.label = ttk.Label(sf1, text=lang.text47.format(int(scales.get())) % "Brotli")
        self.label.pack(side='left', padx=5, pady=5)
        scales.pack(fill="x", padx=5, pady=5)
        f = Frame(lf3)
        ttk.Label(f, text='UTC:').pack(side=LEFT, fill=X, padx=5, pady=5)
        ttk.Entry(f, textvariable=self.UTC).pack(side=LEFT, fill=X, padx=5, pady=5)
        f.pack(fill=X, padx=5, pady=5)

        frame_t = Frame(lf3)
        ttk.Checkbutton(frame_t, text=lang.text52, variable=self.spatchvb, onvalue=1, offvalue=0,
                        style="Switch.TCheckbutton").pack(
            padx=5, pady=5, fill=X, side=LEFT)
        ttk.Checkbutton(frame_t, text=lang.t11, variable=self.delywj, onvalue=1, offvalue=0,
                        style="Switch.TCheckbutton").pack(
            padx=5, pady=5, fill=X, side=LEFT)
        frame_t.pack(fill=X, padx=5, pady=5, side=BOTTOM)
        ttk.Checkbutton(lf3, text='Fs Converter', variable=self.fs_conver, onvalue=True, offvalue=False,
                        style="Switch.TCheckbutton").pack(
            padx=5, pady=5, fill=BOTH)
        fs_conver = ttk.Frame(lf3, width=20)
        ttk.Combobox(fs_conver, textvariable=self.origin_fs, values=('ext', 'f2fs', 'erofs'), width=6,
                     state='readonly').pack(
            padx=2, pady=2, fill=X, side=LEFT)
        ttk.Label(fs_conver, text='==>').pack(side=LEFT, fill=X, padx=1, pady=1)
        ttk.Combobox(fs_conver, textvariable=self.modify_fs, values=('ext', 'f2fs', 'erofs'), width=6,
                     state='readonly').pack(
            padx=2, pady=2, fill=X, side=LEFT)
        self.fs_conver.trace('w', lambda *z: fs_conver.pack_forget() if not self.fs_conver.get() else fs_conver.pack(
            padx=5, pady=5, fill=X))

        ttk.Button(self, text=lang.cancel, command=self.destroy).pack(side='left', padx=2,
                                                                      pady=2,
                                                                      fill=X,
                                                                      expand=True)
        ttk.Button(self, text=lang.pack, command=lambda: create_thread(self.start_), style="Accent.TButton").pack(
            side='left',
            padx=2, pady=2,
            fill=X,
            expand=True)
        move_center(self)
        module_manager.addon_loader.run_entry(module_manager.addon_entries.before_pack)

    def start_(self):
        module_manager.addon_loader.run_entry(module_manager.addon_entries.packing)
        try:
            self.destroy()
        except AttributeError:
            logging.exception('Bugs')
        self.packrom()

    def verify(self):
        parts_dict = JsonEdit(project_manger.current_work_path() + "config/parts_info").read()
        for i in self.lg:
            if i not in parts_dict.keys():
                parts_dict[i] = 'unknown'
            if parts_dict[i] in ['ext', 'erofs', 'f2fs']:
                return True
        return False

    def modify_custom_size(self):
        work = project_manger.current_work_path()

        def save():
            if f.get().isdigit():
                self.custom_size[h.get()] = f.get()
            elif not f.get():
                return
            else:
                read_value()

        def read_value():
            f.delete(0, tk.END)
            f.insert(0, str(self.custom_size.get(h.get(), 0)))

        def load():
            for dname in self.lg:
                if self.custom_size.get(dname, ''):
                    continue
                ext4_size_value = 0
                if self.ext4_method.get() == lang.t33:
                    if os.path.exists(f"{work}/dynamic_partitions_op_list"):
                        with open(f"{work}/dynamic_partitions_op_list", 'r', encoding='utf-8') as t:
                            for _i_ in t.readlines():
                                _i = _i_.strip().split()
                                if len(_i) < 3:
                                    continue
                                if _i[0] != 'resize':
                                    continue
                                if _i[1] in [dname, f'{dname}_a', f'{dname}_b']:
                                    ext4_size_value = max(ext4_size_value, int(_i[2]))
                    elif os.path.exists(f"{work}/config/{dname}_size.txt"):
                        with open(f"{work}/config/{dname}_size.txt", encoding='utf-8') as size_f:
                            try:
                                ext4_size_value = int(size_f.read().strip())
                            except ValueError:
                                ext4_size_value = 0
                self.custom_size[dname] = ext4_size_value

        ck = Toplevel()
        load()
        ck.title(lang.t37)
        f1 = Frame(ck)
        f1.pack(pady=5, padx=5, fill=X)
        h = ttk.Combobox(f1, values=list(self.custom_size.keys()), state='readonly')
        h.current(0)
        h.bind("<<ComboboxSelected>>", lambda *x: read_value())
        h.pack(side='left', padx=5)
        Label(f1, text=':').pack(side='left', padx=5)
        f = ttk.Entry(f1, state='normal')
        f.bind("<KeyRelease>", lambda x: save())
        f.pack(side='left', padx=5)
        read_value()
        ttk.Button(ck, text=lang.ok, command=ck.destroy).pack(fill=X, side=BOTTOM)
        move_center(ck)
        ck.wait_window()

    @animation
    def packrom(self) -> bool:
        if not project_manger.exist():
            win.message_pop(lang.warn1, "red")
            return False
        parts_dict = JsonEdit((work := project_manger.current_work_path()) + "config/parts_info").read()
        for i in self.lg:
            dname = os.path.basename(i)
            if dname not in parts_dict.keys():
                parts_dict[dname] = 'unknown'
            if self.spatchvb.get() == 1:
                for j in "vbmeta.img", "vbmeta_system.img", "vbmeta_vendor.img":
                    file = findfile(j, work)
                    if gettype(file) == 'vbmeta':
                        print(lang.text71 % file)
                        utils.Vbpatch(file).disavb()
            if os.access(os.path.join(f"{work}/config", f"{dname}_fs_config"), os.F_OK):
                if os.name == 'nt':
                    try:
                        if folder := findfolder(work, "com.google.android.apps.nbu."):
                            call(['mv', folder,
                                  folder.replace('com.google.android.apps.nbu.', 'com.google.android.apps.nbu')])
                    except Exception:
                        logging.exception('Bugs')
                fspatch.main(work + dname, os.path.join(f"{work}/config", f"{dname}_fs_config"))
                utils.qc(f"{work}/config/{dname}_fs_config")
                contexts_file = f"{work}/config/{dname}_file_contexts"
                if os.path.exists(contexts_file):
                    if settings.contextpatch == "1":
                        contextpatch.main(work + dname, contexts_file, context_rule_file)
                        new_rules = contextpatch.scan_context(contexts_file)
                        rules = JsonEdit(context_rule_file)
                        rules.write(new_rules | rules.read())

                    utils.qc(contexts_file)
                if self.fs_conver.get():
                    if parts_dict[dname] == self.origin_fs.get():
                        parts_dict[dname] = self.modify_fs.get()
                if parts_dict[dname] == 'erofs':
                    if mkerofs(dname, str(self.edbgs.get()), work=work,
                               work_output=project_manger.current_work_output_path(), level=int(self.scale_erofs.get()),
                               old_kernel=self.erofs_old_kernel.get(), UTC=self.UTC.get()) != 0:
                        print(lang.text75 % dname)
                    else:
                        if self.delywj.get() == 1:
                            rdi(work, dname)
                        print(lang.text3.format(dname))
                        if self.dbgs.get() in ["dat", "br", "sparse"]:
                            img2simg(project_manger.current_work_output_path() + dname + ".img")
                            if self.dbgs.get() == 'dat':
                                datbr(project_manger.current_work_output_path(), dname, "dat",
                                      int(parts_dict.get('dat_ver', 4)))
                            elif self.dbgs.get() == 'br':
                                datbr(project_manger.current_work_output_path(), dname, self.scale.get(),
                                      int(parts_dict.get('dat_ver', 4)))
                            else:
                                print(lang.text3.format(dname))
                elif parts_dict[dname] == 'f2fs':
                    if make_f2fs(dname, work=work, work_output=project_manger.current_work_output_path(),
                                 UTC=self.UTC.get()) != 0:
                        print(lang.text75 % dname)
                    else:
                        if self.delywj.get() == 1:
                            rdi(work, dname)
                        print(lang.text3.format(dname))
                        if self.dbgs.get() in ["dat", "br", "sparse"]:
                            img2simg(project_manger.current_work_output_path() + dname + ".img")
                            if self.dbgs.get() == 'dat':
                                datbr(project_manger.current_work_output_path(), dname, "dat",
                                      int(parts_dict.get('dat_ver', 4)))
                            elif self.dbgs.get() == 'br':
                                datbr(project_manger.current_work_output_path(), dname, self.scale.get(),
                                      int(parts_dict.get('dat_ver', 4)))
                            else:
                                print(lang.text3.format(dname))

                else:
                    ext4_size_value = self.custom_size.get(dname, 0)
                    if self.ext4_method.get() == lang.t33 and not self.custom_size.get(dname, ''):
                        list_file = f"{work}/dynamic_partitions_op_list"
                        if os.path.exists(list_file):
                            with open(list_file, 'r', encoding='utf-8') as t:
                                for _i_ in t.readlines():
                                    _i = _i_.strip().split()
                                    if len(_i) < 3:
                                        continue
                                    if _i[0] != 'resize':
                                        continue
                                    if _i[1] in [dname, f'{dname}_a', f'{dname}_b']:
                                        ext4_size_value = max(ext4_size_value, int(_i[2]))
                        elif os.path.exists(f"{work}/config/{dname}_size.txt"):
                            with open(f"{work}/config/{dname}_size.txt", encoding='utf-8') as f:
                                try:
                                    ext4_size_value = int(f.read().strip())
                                except ValueError:
                                    ext4_size_value = 0
                    if self.dbfs.get() == "make_ext4fs":
                        exit_code = make_ext4fs(name=dname, work=work,
                                                work_output=project_manger.current_work_output_path(),
                                                sparse=self.dbgs.get() in ["dat", "br", "sparse"], size=ext4_size_value,
                                                UTC=self.UTC.get(), has_contexts=os.path.exists(contexts_file))

                    else:
                        exit_code = mke2fs(
                            name=dname, work=work,
                            work_output=project_manger.current_work_output_path(),
                            sparse=self.dbgs.get() in [
                                "dat",
                                "br",
                                "sparse"],
                            size=ext4_size_value,
                            UTC=self.UTC.get())
                    if exit_code:
                        print(lang.text75 % dname)
                        continue

                    if self.delywj.get() == 1:
                        rdi(work, dname)
                    if self.dbgs.get() == "dat":
                        datbr(project_manger.current_work_output_path(), dname, "dat",
                              int(parts_dict.get('dat_ver', '4')))
                    elif self.dbgs.get() == "br":
                        datbr(project_manger.current_work_output_path(), dname, self.scale.get(),
                              int(parts_dict.get('dat_ver', '4')))
                    else:
                        print(lang.text3.format(dname))
            elif parts_dict[i] in ['boot', 'vendor_boot']:
                dboot(i)
            elif parts_dict[i] == 'dtbo':
                pack_dtbo()
            elif parts_dict[i] == 'logo':
                logo_pack()
            elif parts_dict[i] == 'guoke_logo':
                GuoKeLogo().pack(os.path.join(work, dname), os.path.join(work, f"{dname}.img"))
            else:
                if os.path.exists(os.path.join(work, i)):
                    print(f"Unsupported {i}:{parts_dict[i]}")
                logging.warning(f"{i} Not Supported.")


def rdi(work, part_name) -> bool:
    if not os.listdir(f"{work}/config"):
        rmtree(f"{work}/config")
        return False
    if os.access(f"{work}/{part_name}.img", os.F_OK):
        print(lang.text72 % part_name)
        try:
            rmdir(work + part_name)
            for i_ in ["%s_size.txt", "%s_file_contexts", '%s_fs_config', '%s_fs_options']:
                path_ = os.path.join(work, "config", i_ % part_name)
                if os.access(path_, os.F_OK):
                    os.remove(path_)
        except Exception:
            logging.exception(lang.text73 % (part_name, 'E'))
        print(lang.text3.format(part_name))
    else:
        win.message_pop(lang.text75 % part_name, "red")


def input_(title: str = None, text: str = "") -> str:
    if not title:
        title = lang.text76
    (input_var := StringVar()).set(text)
    input_frame = ttk.LabelFrame(win, text=title)
    input_frame.place(relx=0.5, rely=0.5, anchor="center")
    entry = ttk.Entry(input_frame, textvariable=input_var)
    entry.pack(pady=5, padx=5, fill=BOTH)
    entry.bind("<Return>", lambda *x: input_frame.destroy())
    ttk.Button(input_frame, text=lang.ok, command=input_frame.destroy).pack(padx=5, pady=5, fill=BOTH, side='bottom')
    input_frame.wait_window()
    return input_var.get()


def script2fs(path):
    if os.path.exists(os.path.join(path, "system", "app")):
        if not os.path.exists(path + "/config"):
            os.makedirs(path + "/config")
        extra.script2fs_context(findfile("updater-script", f"{path}/META-INF"), f"{path}/config", path)
        json_ = JsonEdit(os.path.join(path, "config", "parts_info"))
        parts = json_.read()
        for v in os.listdir(path):
            if os.path.exists(path + f"/config/{v}_fs_config"):
                if v not in parts.keys():
                    parts[v] = 'ext'
        json_.write(parts)


# fixme:Rewrite it.
@animation
def unpackrom(ifile) -> None:
    print(lang.text77 + ifile, f'Type:[{(ftype := gettype(ifile))}]')
    # gzip
    if ftype == 'gzip':
        print(lang.text79 + ifile)
        current_project_name.set(os.path.splitext(os.path.basename(ifile))[0])
        if not project_manger.exist():
            re_folder(project_manger.current_work_path())
        if os.path.basename(ifile).endswith(".gz"):
            output_file_name = os.path.basename(ifile)[:-3]
        else:
            output_file_name = os.path.basename(ifile)
        output_file_ = os.path.join(project_manger.current_work_path(), output_file_name)
        with open(output_file_, "wb") as output, gzip.open(ifile, "rb") as input_file:
            data = input_file.read(8192)
            while len(data) == 8192:
                output.write(data)
                data = input_file.read(8192)
            else:
                if len(data) > 0:
                    output.write(data)
        old_project_name = os.path.splitext(os.path.basename(ifile))[0]
        unpackrom(output_file_)
        if old_project_name != (new_project_name := current_project_name.get()):
            current_project_name.set(old_project_name)
            project_menu.remove()
        current_project_name.set(new_project_name)
        return
    # ozip
    if ftype == "ozip":
        print(lang.text78 + ifile)
        ozipdecrypt.main(ifile)
        decrypted = os.path.dirname(ifile) + os.sep + os.path.basename(ifile)[:-4] + "zip"
        if not os.path.exists(decrypted):
            print(f"{ifile} decrypt Fail!!!")
            return
        unpackrom(decrypted)
        try:
            os.remove(decrypted)
        except:
            print(f"{ifile} remove Fail!!!")
        return
    # tar
    if ftype == 'tar':
        print(lang.text79 + ifile)
        current_project_name.set(os.path.splitext(os.path.basename(ifile))[0])
        if not project_manger.exist():
            re_folder(project_manger.current_work_path())
        with tarsafe.TarSafe(ifile) as f:
            f.extractall(project_manger.current_work_path())
        return
    # kdz
    if ftype == 'kdz':
        current_project_name.set(os.path.splitext(os.path.basename(ifile))[0])
        if not project_manger.exist():
            re_folder(project_manger.current_work_path())
        KDZFileTools(ifile, project_manger.current_work_path(), extract_all=True)
        for i in os.listdir(project_manger.current_work_path()):
            file = project_manger.current_work_path() + os.sep + i
            if not os.path.isfile(file):
                continue
            if i.endswith('.dz') and gettype(file) == 'dz':
                DZFileTools(file, project_manger.current_work_path(),
                            extract_all=True)
        return
    # ofp
    if os.path.splitext(ifile)[1] == '.ofp':
        current_project_name.set(os.path.splitext(os.path.basename(ifile))[0])
        if ask_win(lang.t12) == 1:
            ofp_mtk_decrypt.main(ifile, project_manger.current_work_path())
        else:
            ofp_qc_decrypt.main(ifile, project_manger.current_work_path())
            script2fs(project_manger.current_work_path())
        unpackg.refs(True)
        return
    # ops
    if os.path.splitext(ifile)[1] == '.ops':
        current_project_name.set(os.path.basename(ifile).split('.')[0])
        args = {'decrypt': True,
                "<filename>": ifile,
                'outdir': os.path.join(settings.path, project_manger.current_work_path())}
        opscrypto.main(args)
        unpackg.refs(True)
        return
    # pac
    if gettype(ifile) == 'pac':
        current_project_name.set(os.path.splitext(os.path.basename(ifile))[0])
        unpac(ifile, project_manger.current_work_path(), PACMODE.EXTRACT)
        if settings.auto_unpack == '1':
            unpack([i.split('.')[0] for i in os.listdir(project_manger.current_work_path())])
        return
    #zip
    if gettype(ifile) == 'zip':
        current_project_name.set(os.path.splitext(os.path.basename(ifile))[0])
        with zipfile.ZipFile(ifile, 'r') as fz:
            for fi in fz.namelist():
                try:
                    member_name = fi.encode('cp437').decode('gbk')
                except (Exception, BaseException):
                    try:
                        member_name = fi.encode('cp437').decode('utf-8')
                    except (Exception, BaseException):
                        member_name = fi
                print(lang.text79 + member_name)
                try:
                    fz.extract(fi, project_manger.current_work_path())
                    if fi != member_name:
                        os.rename(os.path.join(project_manger.current_work_path(), fi),
                                  os.path.join(project_manger.current_work_path(), member_name))
                except Exception as e:
                    print(lang.text80 % (member_name, e))
                    win.message_pop(lang.warn4.format(member_name))
            print(lang.text81)
            if os.path.isdir(project_manger.current_work_path()):
                project_menu.listdir()
                project_menu.set_project(os.path.splitext(os.path.basename(ifile))[0])
            script2fs(project_manger.current_work_path())
            unpackg.refs(True)

        if settings.auto_unpack == '1':
            unpack([i.split('.')[0] for i in os.listdir(project_manger.current_work_path())])
        return

    # othters.
    if ftype != 'unknown':
        file_name: str = os.path.basename(ifile)
        project_folder = os.path.join(settings.path, os.path.splitext(file_name)[0])
        folder = os.path.join(settings.path, os.path.splitext(file_name)[0] + v_code()) if os.path.exists(
            project_folder) else project_folder
        try:
            current_project_name.set(os.path.basename(folder))
            os.mkdir(folder)
            project_manger.current_work_path()
            project_manger.current_work_output_path()
        except Exception as e:
            win.message_pop(str(e))
        project_dir = str(folder) if settings.project_struct != 'split' else str(folder + '/Source/')
        copy(ifile, project_dir)
        # File Rename
        if os.path.exists(os.path.join(project_dir, file_name)):
            if not '.' in file_name:
                shutil.move(os.path.join(project_dir, file_name), os.path.join(project_dir, file_name + ".img"))
            if file_name.endswith(".bin"):
                shutil.move(os.path.join(project_dir, file_name), os.path.join(project_dir, file_name[:-4] + ".img"))
        current_project_name.set(os.path.basename(folder))
        project_menu.listdir()
        project_menu.set_project(current_project_name.get())
        if settings.auto_unpack == '1':
            unpack([i.split('.')[0] for i in os.listdir(project_manger.current_work_path())])
    else:
        print(lang.text82 % ftype)
    unpackg.refs(True)


class ProjectManager:
    def __init__(self):
        ...

    @staticmethod
    def get_work_path(name):
        path = str(os.path.join(settings.path, name) + os.sep)
        return path if os.name != 'nt' else path.replace('\\', '/')

    def current_work_path(self):
        if settings.project_struct == 'single':
            path = self.get_work_path(current_project_name.get())
        else:
            path = os.path.join(self.get_work_path(current_project_name.get()), 'Source') + os.sep
            if not os.path.exists(path) and current_project_name.get():
                os.makedirs(path, exist_ok=True)
        return path if os.name != 'nt' else path.replace('\\', '/')

    def current_origin_path(self):
        if settings.project_struct == 'single':
            path = self.get_work_path(current_project_name.get())
        else:
            path = os.path.join(self.get_work_path(current_project_name.get()), 'Origin') + os.sep
            if not os.path.exists(path) and current_project_name.get():
                os.makedirs(path, exist_ok=True)
        return path if os.name == 'nt' else path.replace('\\', '/')

    def current_work_output_path(self):
        if settings.project_struct == 'single':
            path = self.get_work_path(current_project_name.get())
        else:
            path = os.path.join(self.get_work_path(current_project_name.get()), 'Output') + os.sep
            if not os.path.exists(path) and current_project_name.get():
                os.makedirs(path, exist_ok=True)
        return path if os.name != 'nt' else path.replace('\\', '/')

    def exist(self, name=None):
        if not current_project_name.get():
            return False
        return os.path.exists(self.current_work_path()) if name is None else os.path.exists(
            self.get_work_path(current_project_name.get()))


project_manger = ProjectManager()


@animation
def unpack(chose, form: str = '') -> bool:
    if os.name == 'nt':
        if windll.shell32.IsUserAnAdmin():
            try:
                ensure_dir_case_sensitive(project_manger.current_work_path())
            except (Exception, BaseException):
                logging.exception('Bugs')
    if not project_manger.exist():
        win.message_pop(lang.warn1)
        return False
    elif not os.path.exists(project_manger.current_work_path()):
        win.message_pop(lang.warn1, "red")
        return False
    json_ = JsonEdit((work := project_manger.current_work_path()) + "config/parts_info")
    parts = json_.read()
    if not chose:
        return False
    if form == 'payload':
        print(lang.text79 + "payload")
        dumper = Dumper(f"{work}/payload.bin", work, diff=False, old='old', images=chose)
        try:
            dumper.run()
        except RuntimeError:
            dumper.run(slow=True)
        return True
    elif form == 'super':
        print(lang.text79 + "Super")
        file_type = gettype(f"{work}/super.img")
        if file_type == "sparse":
            print(lang.text79 + f"super.img [{file_type}]")
            try:
                utils.simg2img(f"{work}/super.img")
            except (Exception, BaseException):
                win.message_pop(lang.warn11.format("super.img"))
        if gettype(f"{work}/super.img") == 'super':
            #should get info here.
            parts["super_info"] = lpunpack.get_info(os.path.join(work, "super.img"))
            lpunpack.unpack(os.path.join(work, "super.img"), work, chose)
            for file_name in os.listdir(work):
                if file_name.endswith('_a.img') and not os.path.exists(work + file_name.replace('_a', '')):
                    os.rename(work + file_name, work + file_name.replace('_a', ''))
                if file_name.endswith('_b.img'):
                    if not os.path.getsize(work + file_name):
                        os.remove(work + file_name)
            json_.write(parts)
            parts.clear()
        return True
    elif form == 'update.app':
        splituapp.extract(f"{work}/UPDATE.APP", work, chose)
        return True
    for i in chose:
        if os.access(f"{work}/{i}.zst", os.F_OK):
            print(f"{lang.text79} {i}.zst")
            call(['zstd', '--rm', '-d', f"{work}/{i}.zst"])
            return True
        if os.access(f"{work}/{i}.new.dat.xz", os.F_OK):
            print(lang.text79 + f"{i}.new.dat.xz")
            Unxz(f"{work}/{i}.new.dat.xz")
        if os.access(f"{work}/{i}.new.dat.br", os.F_OK):
            print(lang.text79 + f"{i}.new.dat.br")
            call(['brotli', '-dj', f"{work}/{i}.new.dat.br"])
        if os.access(f"{work}/{i}.new.dat.1", os.F_OK):
            with open(f"{work}/{i}.new.dat", 'ab') as ofd:
                for n in range(100):
                    if os.access(f"{work}/{i}.new.dat.{n}", os.F_OK):
                        print(lang.text83 % (i + f".new.dat.{n}", f"{i}.new.dat"))
                        with open(f"{work}/{i}.new.dat.{n}", 'rb') as fd:
                            ofd.write(fd.read())
                        os.remove(f"{work}/{i}.new.dat.{n}")
        if os.access(f"{work}/{i}.new.dat", os.F_OK):
            print(lang.text79 + f"{work}/{i}.new.dat")
            if os.path.getsize(f"{work}/{i}.new.dat") != 0:
                transferfile = f"{work}/{i}.transfer.list"
                if os.access(transferfile, os.F_OK):
                    parts['dat_ver'] = Sdat2img(transferfile, f"{work}/{i}.new.dat", f"{work}/{i}.img").version
                    if os.access(f"{work}/{i}.img", os.F_OK):
                        os.remove(f"{work}/{i}.new.dat")
                        os.remove(transferfile)
                        try:
                            os.remove(f'{work}/{i}.patch.dat')
                        except (Exception, BaseException):
                            logging.exception('Bugs')
                    else:
                        print("File May Not Extracted.")
                else:
                    print("transferfile" + lang.text84)
        if os.access(f"{work}/{i}.img", os.F_OK):
            try:
                parts.pop(i)
            except KeyError:
                logging.exception('Key')
            if gettype(f"{work}/{i}.img") != 'sparse':
                parts[i] = gettype(f"{work}/{i}.img")
            if gettype(f"{work}/{i}.img") == 'dtbo':
                un_dtbo(i)
            if gettype(f"{work}/{i}.img") in ['boot', 'vendor_boot']:
                unpack_boot(i)
            if i == 'logo':
                try:
                    utils.LogoDumper(f"{work}/{i}.img", f'{work}/{i}').check_img(f"{work}/{i}.img")
                except AssertionError:
                    logging.exception('Bugs')
                else:
                    logo_dump(f"{work}/{i}.img", output_name=i)
            if gettype(f"{work}/{i}.img") == 'vbmeta':
                print(f"{lang.text85}AVB:{i}")
                utils.Vbpatch(f"{work}/{i}.img").disavb()
            file_type = gettype(f"{work}/{i}.img")
            if file_type == "sparse":
                print(lang.text79 + f"{i}.img[{file_type}]")
                try:
                    utils.simg2img(f"{work}/{i}.img")
                except (Exception, BaseException):
                    win.message_pop(lang.warn11.format(f"{i}.img"))
            if i not in parts.keys():
                parts[i] = gettype(f"{work}/{i}.img")
            print(lang.text79 + i + f".img[{file_type}]")
            if gettype(f"{work}/{i}.img") == 'super':
                parts["super_info"] = lpunpack.get_info(f"{work}/{i}.img")
                lpunpack.unpack(f"{work}/{i}.img", work)
                for file_name in os.listdir(work):
                    if file_name.endswith('_a.img'):
                        if os.path.exists(work + file_name) and os.path.exists(work + file_name.replace('_a', '')):
                            if pathlib.Path(work + file_name).samefile(work + file_name.replace('_a', '')):
                                os.remove(work + file_name)
                            else:
                                os.remove(work + file_name.replace('_a', ''))
                                os.rename(work + file_name, work + file_name.replace('_a', ''))
                        else:
                            os.rename(work + file_name, work + file_name.replace('_a', ''))
                    if file_name.endswith('_b.img'):
                        if os.path.getsize(work + file_name) == 0:
                            os.remove(work + file_name)
                json_.write(parts)
                parts.clear()
            if (file_type := gettype(f"{work}/{i}.img")) == "ext":
                with open(f"{work}/{i}.img", 'rb+') as e:
                    mount = ext4.Volume(e).get_mount_point
                    if mount[:1] == '/':
                        mount = mount[1:]
                    if '/' in mount:
                        mount = mount.split('/')
                        mount = mount[len(mount) - 1]
                    if mount != i and mount and i != 'mi_ext':
                        parts[mount] = 'ext'
                imgextractor.Extractor().main(project_manger.current_work_path() + i + ".img", f'{work}/{i}', work)
                if os.path.exists(f'{work}/{i}'):
                    try:
                        os.remove(f"{work}/{i}.img")
                    except Exception as e:
                        win.message_pop(lang.warn11.format(f"{i}.img:{e.__str__()}"))
            if file_type == 'romfs':
                fs = RomfsParse(project_manger.current_work_path() + f"{i}.img")
                fs.extract(work)
            if file_type == 'guoke_logo':
                GuoKeLogo().unpack(os.path.join(project_manger.current_work_path(), f'{i}.img'), f'{work}/{i}')
            if file_type == "erofs":
                if call(exe=['extract.erofs', '-i', os.path.join(project_manger.current_work_path(), f'{i}.img'), '-o',
                             work,
                             '-x'],
                        out=False) != 0:
                    print('Unpack failed...')
                    continue
                if os.path.exists(f'{work}/{i}'):
                    try:
                        os.remove(f"{work}/{i}.img")
                    except (Exception, BaseException):
                        win.message_pop(lang.warn11.format(i + ".img"))
            if file_type == 'f2fs':
                if call(exe=['extract.f2fs', '-o', work, os.path.join(project_manger.current_work_path(), f'{i}.img')],
                        out=False) != 0:
                    print('Unpack failed...')
                    continue
                if os.path.exists(f'{work}/{i}'):
                    try:
                        os.remove(f"{work}/{i}.img")
                    except (Exception, BaseException):
                        win.message_pop(lang.warn11.format(i + ".img"))
            if file_type == 'unknown' and is_empty_img(f"{work}/{i}.img"):
                print(lang.text141)
    if not os.path.exists(f"{work}/config"):
        os.makedirs(f"{work}/config")
    json_.write(parts)
    parts.clear()
    print(lang.text8)
    return True


def cprint(*args, **kwargs):
    if not hasattr(sys, 'stdout_origin'):
        print("stdout_origin not defined!")
    else:
        print(*args, **kwargs, file=sys.stdout_origin)


def ask_win(text='', ok=None, cancel=None, wait=True, is_top: bool = False) -> int:
    if not ok:
        ok = lang.ok
    if not cancel:
        cancel = lang.cancel
    value = IntVar()
    if is_top:
        ask = Toplevel()
        move_center(ask)
    else:
        ask = ttk.LabelFrame(win)
        ask.place(relx=0.5, rely=0.5, anchor="center")
    frame_inner = ttk.Frame(ask)
    frame_inner.pack(expand=True, fill=BOTH, padx=20, pady=20)
    ttk.Label(frame_inner, text=text, font=(None, 20), wraplength=400).pack(side=TOP)
    frame_button = ttk.Frame(frame_inner)

    ttk.Button(frame_button, text=cancel, command=lambda: close_ask(0)).pack(side='left', padx=5, pady=5, fill=BOTH,
                                                                             expand=True)
    ttk.Button(frame_button, text=ok, command=lambda: close_ask(1), style="Accent.TButton").pack(side='left', padx=5,
                                                                                                 pady=5,
                                                                                                 fill=BOTH,
                                                                                                 expand=True)
    frame_button.pack(side=TOP, fill=BOTH)

    def close_ask(value_=1):
        value.set(value_)
        ask.destroy()

    if wait:
        ask.wait_window()
    return value.get()


def info_win(text: str, ok: str = None, master: Toplevel = None):
    if ok is None:
        ok = lang.ok
    if master is None:
        master = Toplevel()
    frame_inner = ttk.Frame(master)
    frame_inner.pack(expand=True, fill=BOTH, padx=20, pady=20)
    ttk.Label(frame_inner, text=text, font=(None, 20), wraplength=400).pack(side=TOP)
    ttk.Button(frame_inner, text=ok, command=master.destroy, style="Accent.TButton").pack(padx=5, pady=5,
                                                                                          fill=X, side='left',
                                                                                          expand=True)
    move_center(master)
    master.wait_window()


class GetFolderSize:
    # get-command
    # 1 - return True value of dir size
    # 2 - return Rsize value of dir size
    # 3 - return Rsize value of dir size and modify dynampic_partition_list
    def __init__(self, dir_: str, num: int = 1, get: int = 2, list_f: str = None):
        self.rsize_v: int
        self.num = num
        self.get = get
        self.list_f = list_f
        self.dname = os.path.basename(dir_)
        self.size = 0

        def get_dir_size(path):
            for root, _, files in os.walk(path):
                for name in files:
                    try:
                        file_path = os.path.join(root, name)
                        if not os.path.isfile(file_path):
                            self.size += len(name)
                        self.size += os.path.getsize(file_path)
                    except (PermissionError, BaseException, Exception):
                        logging.exception(f"Getsize {name}")
                        self.size += 1
            self.size += (self.size / 16384) * 256
            if self.size > 100 * 1024 * 1024:
                self.size += 16 * (1024 ** 2)

        get_dir_size(dir_)
        if self.get == 1:
            self.rsize_v = self.size
        else:
            self.rsize(self.size, self.num)

    def rsize(self, size: int, num: int):
        print(f"{self.dname} Size : {hum_convert(size)}")
        if size <= 2097152:
            self.rsize_v = 2097152
        elif size <= 1048576:
            self.rsize_v = 1048576
        else:
            size_ = int(size)
            if size_ % 4096:
                size_ = size_ + (4096 - size_ % 4096)
            self.rsize_v = size_
        if self.get == 3:
            self.rsizelist(self.dname, self.rsize_v, self.list_f)
        self.rsize_v = int(self.rsize_v / num)

    @staticmethod
    def rsizelist(part_name, size, file):
        if os.access(file, os.F_OK):
            print(lang.text74 % (part_name, size))
            with open(file, 'r', encoding='utf-8') as f:
                content = f.read()
            with open(file, 'w', encoding='utf-8', newline='\n') as ff:
                content = re.sub(f"resize {part_name} \\d+",
                                 f"resize {part_name} {size}", content)
                content = re.sub(f"resize {part_name}_a \\d+",
                                 f"resize {part_name}_a {size}", content)
                content = re.sub(f"# Grow partition {part_name} from 0 to \\d+",
                                 f"# Grow partition {part_name} from 0 to {size}",
                                 content)
                content = re.sub(f"# Grow partition {part_name}_a from 0 to \\d+",
                                 f"# Grow partition {part_name}_a from 0 to {size}", content)
                ff.write(content)


@animation
def datbr(work, name, brl: any, dat_ver=4):
    """

    :param work: working dir
    :param name: the name of the partitition
    :param brl: if its a int , will convert the file to br, if "dat" just convert to dat
    :param dat_ver: dat version
    :return:None
    """
    print(lang.text86 % (name, name))
    if not os.path.exists(f"{work}/{name}.img"):
        print(f"{work}/{name}.img" + lang.text84)
        return
    else:
        utils.img2sdat(f"{work}/{name}.img", work, dat_ver, name)
    if os.access(f"{work}/{name}.new.dat", os.F_OK):
        try:
            os.remove(f"{work}/{name}.img")
        except Exception:
            logging.exception('Bugs')
            os.remove(f"{work}/{name}.img")
    if brl == "dat":
        print(lang.text87 % name)
    else:
        print(lang.text88 % (name, 'br'))
        call(['brotli', '-q', str(brl), '-j', '-w', '24', f"{work}/{name}.new.dat", '-o', f"{work}/{name}.new.dat.br"])
        if os.access(f"{work}/{name}.new.dat", os.F_OK):
            try:
                os.remove(f"{work}/{name}.new.dat")
            except Exception:
                logging.exception('Bugs')
        print(lang.text89 % (name, 'br'))


def mkerofs(name: str, format_, work, work_output, level, old_kernel: bool = False, UTC: int = None):
    if not UTC:
        UTC = int(time.time())
    print(lang.text90 % (name, format_ + f',{level}', "1.x"))
    extra_ = f'{format_},{level}' if format_ != 'lz4' else format_
    other_ = ['-E', 'legacy-compress'] if old_kernel else []
    cmd = ['mkfs.erofs', *other_, f'-z{extra_}', '-T', f'{UTC}', f'--mount-point=/{name}',
           f'--product-out={work}',
           f'--fs-config-file={work}/config/{name}_fs_config',
           f'--file-contexts={work}/config/{name}_file_contexts',
           f'{work_output}/{name}.img', f'{work}/{name}/']
    return call(cmd, out=False)


@animation
def make_ext4fs(name: str, work: str, work_output, sparse: bool = False, size: int = 0, UTC: int = None,
                has_contexts: bool = True):
    if not has_contexts:
        print('Warning:file_context not found!!!')
    print(lang.text91 % name)
    if not UTC:
        UTC = int(time.time())
    if not size:
        size = GetFolderSize(work + name, 1, 3, f"{work}/dynamic_partitions_op_list").rsize_v
    print(f"{name}:[{size}]")
    context_cmd = ['-S', f'{work}/config/{name}_file_contexts'] if has_contexts else []
    command = ['make_ext4fs', '-J', '-T', f'{UTC}', '-s' if sparse else '', *context_cmd, '-l',
               f'{size}',
               '-C', f'{work}/config/{name}_fs_config', '-L', name, '-a', f'/{name}', f"{work_output}/{name}.img",
               work + name]
    return call(command)


@animation
def make_f2fs(name: str, work: str, work_output: str, UTC: int = None):
    print(lang.text91 % name)
    size = GetFolderSize(work + name, 1, 1).rsize_v
    print(f"{name}:[{size}]")
    size_f2fs = (54 * 1024 * 1024) + size
    size_f2fs = int(size_f2fs * 1.15) + 1
    if not UTC:
        UTC = int(time.time())
    with open(f"{work + name}.img", 'wb') as f:
        f.truncate(size_f2fs)
    if call(['mkfs.f2fs', f"{work_output}/{name}.img", '-O', 'extra_attr', '-O', 'inode_checksum', '-O', 'sb_checksum',
             '-O',
             'compression', '-f']) != 0:
        return 1
    # todo:Its A Stupid method, we need a new!
    with open(f'{work}/config/{name}_file_contexts', 'a+', encoding='utf-8') as f:
        if not [i for i in f.readlines() if f'/{name}/{name} u' in i]:
            f.write(f'/{name}/{name} u:object_r:system_file:s0\n')
    return call(
        ['sload.f2fs', '-f', work + name, '-C', f'{work}/config/{name}_fs_config', '-T', f'{UTC}', '-s',
         f'{work}/config/{name}_file_contexts', '-t', f'/{name}', '-c', f'{work_output}/{name}.img'])


def mke2fs(name: str, work: str, sparse: bool, work_output: str, size: int = 0, UTC: int = None):
    if isinstance(size, str): size = int(size)
    print(lang.text91 % name)
    size = GetFolderSize(work + name, 4096, 3,
                         f"{work}/dynamic_partitions_op_list").rsize_v if not size else size / 4096
    print(f"{name}:[{size}]")
    if not UTC:
        UTC = int(time.time())
    if call(
            ['mke2fs', '-O',
             '^has_journal,^metadata_csum,extent,huge_file,^flex_bg,^64bit,uninit_bg,dir_nlink,extra_isize', '-L', name,
             '-I', '256', '-M', f'/{name}', '-m', '0', '-t', 'ext4', '-b', '4096', f'{work_output}/{name}_new.img',
             f'{int(size)}']) != 0:
        rmdir(f'{work_output}/{name}_new.img')
        print(lang.text75 % name)
        return 1
    ret = call(
        ['e2fsdroid', '-e', '-T', f'{UTC}', '-S', f'{work}/config/{name}_file_contexts', '-C',
         f'{work}/config/{name}_fs_config', '-a', f'/{name}', '-f', f'{work}/{name}',
         f'{work_output}/{name}_new.img'], out=not os.name == 'posix')
    if ret != 0:
        rmdir(f'{work}/{name}_new.img')
        print(lang.text75 % name)
        return 1
    if sparse:
        call(['img2simg', f'{work_output}/{name}_new.img', f'{work_output}/{name}.img'])
        try:
            os.remove(f"{work_output}/{name}_new.img")
        except (Exception, BaseException):
            logging.exception('Bugs')
    else:
        if os.path.isfile(f"{work_output}/{name}.img"):
            try:
                os.remove(f"{work_output}/{name}.img")
            except (Exception, BaseException):
                logging.exception('Bugs')
        os.rename(f"{work_output}/{name}_new.img", f"{work_output}/{name}.img")
    return 0


@animation
def rmdir(path: str, quiet: bool = False):
    if not path:
        if not quiet:
            win.message_pop(lang.warn1)
    else:
        if not quiet:
            print(f"{lang.text97} {path}")
        try:
            try:
                rmtree(path)
            except (Exception, BaseException):
                logging.exception("Rmtree")
                call(['busybox', 'rm', '-rf', path], out=False if quiet else True)
        except (Exception, BaseException):
            print(lang.warn11.format(path))
        if not quiet:
            win.message_pop(lang.warn11.format(path)) if os.path.exists(path) else print(lang.text98 + path)


@animation
def pack_zip(input_dir: str = None, output_zip: str = None, silent: bool = False):
    if input_dir is None:
        input_dir = project_manger.current_work_output_path()
        if not project_manger.exist():
            win.message_pop(lang.warn1)
            return
    if output_zip is None:
        output_zip = f"{settings.path}/{current_project_name.get()}.zip"
    if not silent:
        if ask_win(lang.t53) != 1:
            return
    print(lang.text91 % current_project_name.get())
    if not silent:
        if ask_win(lang.t25) == 1:
            PackHybridRom()
    with zipfile.ZipFile(output_zip, 'w',
                         compression=zipfile.ZIP_DEFLATED) as zip_:
        for file in utils.get_all_file_paths(input_dir):
            file = str(file)
            arch_name = file.replace(input_dir, '')
            if not silent:
                print(f"{lang.text1}:{arch_name}")
            try:
                zip_.write(file, arcname=arch_name)
            except Exception as e:
                print(lang.text2.format(file, e))
    if os.path.exists(output_zip):
        print(lang.text3.format(output_zip))


def dndfile(files: list):
    for fi in files:
        if fi.endswith('}') and fi.startswith('{'):
            fi = fi[1:-1]
        try:
            if hasattr(fi, 'decode'):
                fi = fi.decode('gbk')
        except (Exception, BaseException):
            logging.exception('fI')
        if os.path.exists(fi):
            if fi.endswith(".mpk"):
                InstallMpk(fi)
            else:
                create_thread(unpackrom, fi)
        else:
            print(fi + lang.text84)


class ProjectMenuUtils(ttk.LabelFrame):
    def __init__(self):
        super().__init__(master=win.tab2, text=lang.text12)
        self.combobox: ttk.Combobox
        self.pack(padx=5, pady=5)

    def gui(self):
        self.combobox = ttk.Combobox(self, textvariable=current_project_name, state='readonly')
        self.combobox.pack(side="top", padx=10, pady=10, fill=X)
        self.combobox.bind('<<ComboboxSelected>>', lambda *x: print(lang.text96 + current_project_name.get()))
        functions = [
            (lang.text23, self.listdir),
            (lang.text115, self.new),
            (lang.text116, lambda: create_thread(self.remove)),
            (lang.text117, lambda: create_thread(self.rename)),
        ]
        for text, func in functions:
            ttk.Button(self, text=text, command=func).pack(side="left", padx=10, pady=10)

    @staticmethod
    def set_project(name):
        if not project_manger.exist(name):
            return
        current_project_name.set(name)

    def listdir(self):
        hide_items = ['bin', 'src']
        array = [f for f in os.listdir(settings.path) if
                 os.path.isdir(settings.path + os.sep + f) and f not in hide_items and not f.startswith('.')]
        origin_project = current_project_name.get()
        self.combobox["value"] = array
        if not array:
            current_project_name.set('')
            self.combobox.current()
        else:
            if origin_project and project_manger.exist(origin_project):
                self.set_project(origin_project)
            else:
                self.combobox.current(0)

    def rename(self) -> bool:
        if not project_manger.exist():
            print(lang.warn1)
            return False
        if os.path.exists(settings.path + os.sep + (
                inputvar := input_(lang.text102 + current_project_name.get(), current_project_name.get()))):
            print(lang.text103)
            return False
        if inputvar != current_project_name.get():
            os.rename(settings.path + os.sep + current_project_name.get(), settings.path + os.sep + inputvar)
            self.listdir()
        else:
            print(lang.text104)
        return True

    def remove(self):
        win.message_pop(lang.warn1) if not project_manger.exist() else rmdir(
            project_manger.get_work_path(current_project_name.get()))
        self.listdir()

    def new(self):
        if not (inputvar := input_()):
            win.message_pop(lang.warn12)
        else:
            inputvar = inputvar.replace(' ', '_')
            if not inputvar.isprintable():
                win.message_pop(lang.warn12)
            print(lang.text99 % inputvar)
            os.mkdir(settings.path + os.sep + inputvar)
        self.listdir()


class Frame3(ttk.LabelFrame):
    def __init__(self):
        super().__init__(master=win.tab2, text=lang.text112)
        self.pack(padx=5, pady=5)

    def gui(self):
        row = 0
        functions = [
            (lang.text122, lambda: create_thread(pack_zip)),
            (lang.text123, lambda: create_thread(PackSuper)),
            (lang.text19, lambda: win.notepad.select(win.tab7)),
            (lang.t13, lambda: create_thread(FormatConversion)),
            #("打包 Payload", lambda: create_thread(PackPayload)),
        ]
        for index, (text, func) in enumerate(functions):
            column = index % 4
            if not column:
                row += 1
            ttk.Button(self, text=text, command=func, width=11).grid(row=row, column=column, padx=5, pady=5)


class UnpackGui(ttk.LabelFrame):
    def __init__(self):
        super().__init__(master=win.tab2, text=lang.t57)
        self.ch = BooleanVar()
        current_project_name.trace_add("write", self._on_project_change)
        
    # Новый метод-обработчик, вызываемый при смене проекта
    def _on_project_change(self, *args):
        """Вызывается автоматически при изменении current_project_name."""
        # Проверяем, существует ли метод hd и сам виджет перед вызовом
        if hasattr(self, 'hd') and callable(self.hd):
             if self.winfo_exists():
                 # Вызов hd() обновит список разделов для нового проекта,
                 # учитывая текущий режим (Unpack/Pack)
                 self.hd()
                 
    def gui(self):
        self.pack(padx=5, pady=5)
        self.ch.set(True)
        self.fm = ttk.Combobox(self, state="readonly",
                               values=(
                                   'new.dat.br', 'new.dat.xz', "new.dat", 'img', 'zst', 'payload', 'super',
                                   'update.app'))
        self.lsg = ListBox(self)
        self.menu = Menu(self.lsg, tearoff=False, borderwidth=0)
        self.menu.add_command(label=lang.attribute, command=self.info)
        self.lsg.bind('<Button-3>', self.show_menu)
        self.fm.current(0)
        self.fm.bind("<<ComboboxSelected>>", lambda *x: self.refs())
        self.lsg.gui()
        self.lsg.canvas.bind('<Button-3>', self.show_menu)
        self.lsg.pack(padx=5, pady=5, fill=X, side='top', expand=True)
        ttk.Separator(self, orient=HORIZONTAL).pack(padx=50, fill=X)
        ff1 = ttk.Frame(self)
        ttk.Radiobutton(ff1, text=lang.unpack, variable=self.ch,
                        value=True).pack(padx=5, pady=5, side='left')
        ttk.Radiobutton(ff1, text=lang.pack, variable=self.ch,
                        value=False).pack(padx=5, pady=5, side='left')
        ff1.pack(padx=5, pady=5, fill=X)
        ttk.Separator(self, orient=HORIZONTAL).pack(padx=50, fill=X)
        self.fm.pack(padx=5, pady=5, fill=Y, side='left')
        ttk.Button(self, text=lang.run, command=lambda: create_thread(self.close_)).pack(padx=5, pady=5, side='left')
        self.refs()
        self.ch.trace("w", lambda *x: self.hd())

    def show_menu(self, event):
        if len(self.lsg.selected) == 1 and self.fm.get() == 'img':
            self.menu.post(event.x_root, event.y_root)

    def info(self):
        ck_ = Toplevel()
        move_center(ck_)
        ck_.title(lang.attribute)
        if not self.lsg.selected:
            ck_.destroy()
            return
        f_path = os.path.join(project_manger.current_work_path(), self.lsg.selected[0] + ".img")
        if not os.path.exists(f_path):
            ck_.destroy()
            return
        f_type = gettype(f_path)
        info = [["Path", f_path], ['Type', f_type], ["Size", os.path.getsize(f_path)]]
        if f_type == 'ext':
            with open(f_path, 'rb') as e:
                for i in ext4.Volume(e).get_info_list:
                    info.append(i)
        scroll = ttk.Scrollbar(ck_, orient='vertical')
        columns = [lang.name, 'Value']
        table = ttk.Treeview(master=ck_, height=10, columns=columns, show='headings', yscrollcommand=scroll.set)
        for column in columns:
            table.heading(column=column, text=column, anchor=CENTER)
            table.column(column=column, anchor=CENTER)
        scroll.config(command=table.yview)
        scroll.pack(side=RIGHT, fill=Y)
        table.pack(fill=BOTH, expand=True)
        for data in info:
            table.insert('', tk.END, values=data)
        ttk.Button(ck_, text=lang.ok, command=ck_.destroy).pack(padx=5, pady=5, fill=X)

    def hd(self):
        if self.ch.get():
            self.fm.configure(state='readonly')
            self.refs()
        else:
            self.fm.configure(state="disabled")
            self.refs2()

    def refs(self, auto: bool = False):
        self.lsg.clear()
        work = project_manger.current_work_path()
        if not project_manger.exist():
            return False
        if auto:
            for index, value in enumerate(self.fm.cget("values")):
                self.fm.current(index)
                self.refs()
                if len(self.lsg.vars):
                    return True
            self.fm.current(0)
            return True
        form = self.fm.get()
        if form == 'payload':
            if os.path.exists(f"{work}/payload.bin"):
                with open(f"{work}/payload.bin", 'rb') as pay:
                    for i in utils.payload_reader(pay).partitions:
                        self.lsg.insert(f"{i.partition_name}{hum_convert(i.new_partition_info.size):>10}",
                                        i.partition_name)
        elif form == 'super':
            if os.path.exists(f"{work}/super.img"):
                if gettype(f"{work}/super.img") == 'sparse':
                    create_thread(utils.simg2img, f"{work}/super.img", join=True)
                for i in lpunpack.get_parts(f"{work}/super.img"):
                    self.lsg.insert(i, i)
        elif form == 'update.app':
            if os.path.exists(f"{work}/UPDATE.APP"):
                for i in splituapp.get_parts(f"{work}/UPDATE.APP"):
                    self.lsg.insert(i, i)
        else:
            for file_name in os.listdir(work):
                if file_name.endswith(form):
                    f_type = gettype(work + file_name)
                    if f_type == 'unknown':
                        f_type = form
                    self.lsg.insert(f'{file_name.split(f".{form}")[0]} [{f_type}]',
                                    file_name.split(f".{form}")[0])
        return True

    def refs2(self):
        self.lsg.clear()
        if not os.path.exists(work := project_manger.current_work_path()):
            win.message_pop(lang.warn1)
            return False
        parts_dict = JsonEdit(f"{work}/config/parts_info").read()
        for folder in os.listdir(work):
            if os.path.isdir(work + folder) and folder in parts_dict.keys():
                self.lsg.insert(f"{folder} [{parts_dict.get(folder, 'Unknown')}]", folder)
        return True

    def close_(self):
        lbs = self.lsg.selected.copy()
        self.hd()
        if self.ch.get() == 1:
            unpack(lbs, self.fm.get())
            self.refs()
        else:
            Packxx(lbs)


def img2simg(path: str):
    call(['img2simg', path, f'{path}s'])
    if os.path.exists(path + 's'):
        try:
            os.remove(path)
            os.rename(path + 's', path)
        except Exception:
            logging.exception('Bugs')


class FormatConversion(ttk.LabelFrame):
    def __init__(self):
        super().__init__(text=lang.t13)
        self.place(relx=0.5, rely=0.5, anchor="center")
        self.f = Frame(self)
        self.f.pack(pady=5, padx=5, fill=X)
        self.h = ttk.Combobox(self.f, values=("raw", "sparse", 'dat', 'br', 'xz'), state='readonly')
        self.h.current(0)
        self.h.bind("<<ComboboxSelected>>", lambda *x: self.relist())
        self.h.pack(side='left', padx=5)
        Label(self.f, text='>>>>>>').pack(side='left', padx=5)
        self.f = ttk.Combobox(self.f, values=("raw", "sparse", 'dat', 'br'), state='readonly')
        self.f.current(0)
        self.f.pack(side='left', padx=5)
        self.list_b = ListBox(self)
        self.list_b.gui()
        self.list_b.pack(padx=5, pady=5, fill=BOTH)
        create_thread(self.relist)
        t = Frame(self)
        ttk.Button(t, text=lang.cancel, command=self.destroy).pack(side='left', padx=5, pady=5, fill=BOTH,
                                                                   expand=True)
        ttk.Button(t, text=lang.ok, command=lambda: create_thread(self.conversion), style='Accent.TButton').pack(
            side='left',
            padx=5, pady=5,
            fill=BOTH,
            expand=True)
        t.pack(side=BOTTOM, fill=BOTH)

    def relist(self):
        work = project_manger.current_work_path()
        self.list_b.clear()
        if self.h.get() == "br":
            for i in self.refile(".new.dat.br"):
                self.list_b.insert(i, i)
        elif self.h.get() == 'xz':
            for i in self.refile(".new.dat.xz"):
                self.list_b.insert(i, i)
        elif self.h.get() == 'dat':
            for i in self.refile(".new.dat"):
                self.list_b.insert(i, i)
        elif self.h.get() == 'sparse':
            for i in os.listdir(work):
                if os.path.isfile(f'{work}/{i}') and gettype(f'{work}/{i}') == 'sparse':
                    self.list_b.insert(i, i)
        elif self.h.get() == 'raw':
            for i in os.listdir(work):
                if os.path.isfile(f'{work}/{i}'):
                    if gettype(f'{work}/{i}') in ['ext', 'erofs', 'super', 'f2fs']:
                        self.list_b.insert(i, i)

    @staticmethod
    def refile(f):
        for i in os.listdir(work := project_manger.current_work_output_path()):
            if i.endswith(f) and os.path.isfile(f'{work}/{i}'):
                yield i

    @animation
    def conversion(self):
        work = project_manger.current_work_output_path()
        f_get = self.f.get()
        hget = self.h.get()
        selection = self.list_b.selected.copy()
        self.destroy()
        if f_get == hget:
            return
        for i in selection:
            print(f'[{hget}->{f_get}]{i}')
            if f_get == 'sparse':
                basename = os.path.basename(i).split('.')[0]
                if hget == 'br':
                    if os.access(f'{work}/{i}', os.F_OK):
                        print(lang.text79 + i)
                        call(['brotli', '-dj', f'{work}/{i}'])
                if hget == 'xz':
                    if os.access(f'{work}/{i}', os.F_OK):
                        print(lang.text79 + i)
                        Unxz(f'{work}/{i}')
                if hget == 'dat':
                    if os.access(f'{work}/{i}', os.F_OK):
                        print(lang.text79 + f'{work}/{i}')
                        transferfile = os.path.abspath(
                            os.path.dirname(work)) + f"/{basename}.transfer.list"
                        if os.access(transferfile, os.F_OK) and os.path.getsize(f'{work}/{i}') != 0:
                            Sdat2img(transferfile, f'{work}/{i}', f"{work}/{basename}.img")
                            if os.access(f"{work}/{basename}.img", os.F_OK):
                                os.remove(f'{work}/{i}')
                                os.remove(transferfile)
                                try:
                                    os.remove(f'{work}/{basename}.patch.dat')
                                except (IOError, PermissionError, FileNotFoundError):
                                    logging.exception('Bugs')
                        else:
                            print("transferpath" + lang.text84)
                    if os.path.exists(f'{work}/{basename}.img'):
                        img2simg(f'{work}/{basename}.img')
                if hget == 'raw':
                    if os.path.exists(f'{work}/{basename}.img'):
                        img2simg(f'{work}/{basename}.img')
            elif f_get == 'raw':
                basename = os.path.basename(i).split('.')[0]
                if hget == 'br':
                    if os.access(f'{work}/{i}', os.F_OK):
                        print(lang.text79 + i)
                        call(['brotli', '-dj', f'{work}/{i}'])
                if hget == 'xz':
                    if os.access(f'{work}/{i}', os.F_OK):
                        print(lang.text79 + i)
                        Unxz(f'{work}/{i}')
                if hget in ['dat', 'br', 'xz']:
                    if os.path.exists(work):
                        if hget == 'br':
                            i = i.replace('.br', '')
                        if hget == 'xz':
                            i = i.replace('.xz', '')
                        print(lang.text79 + f'{work}/{i}')
                        transferfile = os.path.abspath(
                            os.path.dirname(work)) + f"/{basename}.transfer.list"
                        if os.access(transferfile, os.F_OK) and os.path.getsize(f'{work}/{i}') != 0:
                            Sdat2img(transferfile, f'{work}/{i}', f"{work}/{basename}.img")
                            if os.access(f"{work}/{basename}.img", os.F_OK):
                                try:
                                    os.remove(f'{work}/{i}')
                                    os.remove(transferfile)
                                    if not os.path.getsize(f'{work}/{basename}.patch.dat'):
                                        os.remove(f'{work}/{basename}.patch.dat')
                                except (PermissionError, IOError, FileNotFoundError, IsADirectoryError):
                                    logging.exception('Bugs')
                        else:
                            print("transferfile" + lang.text84)
                if hget == 'sparse':
                    utils.simg2img(f'{work}/{i}')
            elif f_get == 'dat':
                if hget == 'raw':
                    img2simg(f'{work}/{i}')
                if hget in ['raw', 'sparse']:
                    datbr(work, os.path.basename(i).split('.')[0], "dat")
                if hget == 'br':
                    print(lang.text79 + i)
                    call(['brotli', '-dj', f'{work}/{i}'])
                if hget == 'xz':
                    print(lang.text79 + i)
                    Unxz(f'{work}/{i}')

            elif f_get == 'br':
                if hget == 'raw':
                    img2simg(f'{work}/{i}')
                if hget in ['raw', 'sparse']:
                    datbr(work, os.path.basename(i).split('.')[0], 0)
                if hget in ['dat', 'xz']:
                    if hget == 'xz':
                        print(lang.text79 + i)
                        Unxz(f'{work}/{i}')
                        i = i.rsplit('.xz', 1)[0]

                    print(lang.text88 % (os.path.basename(i).split('.')[0], 'br'))
                    call(['brotli', '-q', '0', '-j', '-w', '24', f'{work}/{i}', '-o', f'{work}/{i}.br'])
                    if os.access(f'{work}/{i}.br', os.F_OK):
                        try:
                            os.remove(f'{work}/{i}')
                        except Exception:
                            logging.exception('Bugs')
        print(lang.text8)


def init_verify():
    if not os.path.exists(settings.tool_bin):
        error(1, 'Sorry,Not support your device yet.')
    if not settings.path.isprintable():
        ask_win(lang.warn16 % lang.special_words, is_top=True)


def exit_tool():
    module_manager.addon_loader.run_entry(module_manager.addon_entries.close)
    win.destroy()


class ParseCmdline:
    def __init__(self, args_list):
        self.args_list = args_list
        self.cmd_exit = settings.cmd_exit
        if settings.cmd_invisible == '1':
            win.withdraw()
            win.iconify()
        self.parser = argparse.ArgumentParser(prog='tool', description='A cool tool like hat-Mita!',
                                              exit_on_error=False)
        subparser = self.parser.add_subparsers(title='subcommand',
                                               description='Valid subcommands')
        # Unpack Rom
        unpack_rom_parser = subparser.add_parser('unpack', add_help=False, help="Unpack Suported File")
        unpack_rom_parser.set_defaults(func=dndfile)
        # Set Config
        set_config_parse = subparser.add_parser('set', help="Set Config")
        set_config_parse.set_defaults(func=self.set)
        get_config_parse = subparser.add_parser('get', help="Get Config")
        get_config_parse.set_defaults(func=self.get)
        # Help
        help_parser = subparser.add_parser('help', help="Print Help")
        help_parser.set_defaults(func=self.help)
        # Lpmake
        lpmake_parser = subparser.add_parser('lpmake', help='To make super image')
        lpmake_parser.set_defaults(func=self.lpmake)
        # End
        if len(args_list) == 1 and args_list[0] not in ["help", '--help', '-h']:
            dndfile(args_list)
        if len(args_list) == 1 and args_list[0] in ['--help', '-h']:
            self.help([])
        else:
            try:
                self.__parse()
            except (argparse.ArgumentError, ValueError):
                logging.exception('CMD')
                self.help([])
                self.cmd_exit = '1'
        if self.cmd_exit == '1':
            sys.exit(1)

    # Hidden Methods
    def __parse(self):
        subcmd, subcmd_args = self.parser.parse_known_args(self.args_list)
        if not hasattr(subcmd, 'func'):
            self.parser.print_help()
            return
        subcmd.func(subcmd_args)

    def __pass(self):
        pass

    # Export Methods
    def set(self, args):
        if len(args) > 2:
            print('Many Args!')
            return
        name, value = args
        settings.set_value(name, value)
        logging.info(f'Set Config ({name})[{getattr(settings, name, "")}] ==> [{value}]')
        self.__pass()

    def get(self, args):
        if len(args) > 1:
            cprint('Many Args!')
            return
        name, = args
        cprint(getattr(settings, name))
        self.__pass()

    def help(self, args):
        if hasattr(sys, 'stdout_origin'):
            self.parser.print_help(sys.stdout_origin)
        else:
            logging.warning('sys.stdout_origin not defined!')

    def lpmake(self, arglist):
        parser = argparse.ArgumentParser(add_help=False)
        parser.add_argument('outputdir', nargs='?',
                            type=str,
                            default=None)
        parser.add_argument('workdir', type=str, help='The Work Dir', action='store', default=None)
        parser.add_argument('--sparse', type=int, dest='Sparse:1.enable 0.disable', action='store', default=0)
        # dbfz...
        parser.add_argument('--group-name', type=str, action='store',
                            help='qti_dynamic_partitions main mot_dp_group',
                            default='qti_dynamic_partitions')
        parser.add_argument('--size', type=int, help='Super Size (Bytes)',
                            action='store',
                            default=9126805504)
        parser.add_argument('--list', type=str,
                            help='the including parts of the super, use "," to split, like"odm,system"',
                            action='store',
                            default=None)
        # Wheather remove source files
        parser.add_argument('--delete', type=int, help='Delete Source Images:1.del 0.no_del',
                            action='store',
                            default=0)
        # V-AB AB A-ONLY
        parser.add_argument('--part_type', type=int, help='[1] A-only [2] V-ab [3] a/b',
                            action='store',
                            default=1)
        # the attrib of super
        parser.add_argument('--attrib', type=str, help='The Attrib Of the super',
                            action='store',
                            default='readonly')
        args = parser.parse_args(arglist)
        if not args.workdir or not args.outputdir \
                or not os.path.exists(args.workdir) or not os.path.exists(args.outputdir):
            cprint("Workdir or Output Dir Not Exist!")
            return


def __init__tk(args: list):
    if not os.path.exists(temp):
        re_folder(temp, quiet=True)
    if not os.path.exists(tool_log):
        open(tool_log, 'w', encoding="utf-8", newline="\n").close()
    logging.basicConfig(level=logging.DEBUG, format='%(levelname)s:%(asctime)s:%(filename)s:%(name)s:%(message)s',
                        filename=tool_log, filemode='w')
    global win
    win = Tool()
    if os.name == 'nt':
        set_title_bar_color(win)
    animation.set_master(win)
    global current_project_name, theme, language
    current_project_name = utils.project_name = StringVar()
    theme = StringVar()
    language = StringVar()
    settings.load()
    if settings.updating in ['1', '2']:
        Updater()
    if int(settings.oobe) < 5:
        Welcome()
    init_verify()
    try:
        win.winfo_exists()
    except TclError:
        logging.exception('TclError')
        return
    win.gui()
    global unpackg
    unpackg = UnpackGui()
    global project_menu
    project_menu = ProjectMenuUtils()
    project_menu.gui()
    project_menu.listdir()
    unpackg.gui()
    Frame3().gui()
    animation.load_gif(open_img(BytesIO(getattr(images, f"loading_{win.list2.get()}_byte"))))
    animation.init()
    if not is_pro:
        print(lang.text108)
    if is_pro:
        if not verify.state:
            Active(verify, settings, win, images, lang).gui()
    win.update()

    move_center(win)
    win.get_time()
    print(lang.text134 % (dti() - start))
    if os.name == 'nt':
        do_override_sv_ttk_fonts()
        if sys.getwindowsversion().major <= 6:
            ask_win(lang.warn20)
    states.inited = True
    win.protocol("WM_DELETE_WINDOW", exit_tool)
    if len(args) > 1 and is_pro:
        win.after(1000, ParseCmdline, args[1:])
    win.mainloop()


# Cool Init
# Miside 米塔
# Link: https://store.steampowered.com/app/2527500/
init = lambda args: __init__tk(args)


def restart(er: Toplevel = None):
    try:
        if animation.tasks:
            if not ask_win("Your operation will not be saved.", is_top=True):
                return
    except (TclError, ValueError, AttributeError):
        logging.exception('Restart')

    def _inner():
        argv = [sys.executable]
        if not pathlib.Path(tool_self).samefile(pathlib.Path(argv[0])):
            # only needed when running within a Python intepreter
            argv.append(tool_self)
        argv.extend(sys.argv[1:])
        p = subprocess.Popen(argv)
        p.wait()
        sys.exit(p.returncode)

    if er: er.destroy()
    try:
        for i in win.winfo_children():
            try:
                i.destroy()
            except (TclError, ValueError, AttributeError):
                logging.exception('Restart')
        win.destroy()
    except (Exception, BaseException):
        logging.exception('Restart')

    threading.Thread(target=_inner).start()<|MERGE_RESOLUTION|>--- conflicted
+++ resolved
@@ -65,8 +65,8 @@
 from ..core.utils import lang, LogoDumper, States, terminate_process, calculate_md5_file, calculate_sha256_file, \
     JsonEdit, DevNull, ModuleErrorCodes, hum_convert, GuoKeLogo
 
-<<<<<<< HEAD
-=======
+
+
 # Splash screen handling (e.g., for PyInstaller)
 # This should ideally come after the exception hook is set,
 # but before heavy GUI initializations if pyi_splash itself can fail.
@@ -119,7 +119,6 @@
 from ..core import utils # For utils.prog_path and utils.project_name
 
 # Platform-specific imports
->>>>>>> 8cf2e320
 if os.name == 'nt':
     from ctypes import windll, c_int, byref, sizeof
     from tkinter import filedialog
